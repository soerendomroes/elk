/**
 * Copyright (c) 2015 Kiel University and others.
 * All rights reserved. This program and the accompanying materials
 * are made available under the terms of the Eclipse Public License v1.0
 * which accompanies this distribution, and is available at
 * http://www.eclipse.org/legal/epl-v10.html
 * 
 * Contributors:
 *    spoenemann - initial API and implementation
 */
package org.eclipse.elk.alg.layered.properties;

import java.util.EnumSet;
import org.eclipse.elk.alg.layered.LayeredLayoutProvider;
import org.eclipse.elk.alg.layered.intermediate.NodePromotionStrategy;
import org.eclipse.elk.alg.layered.intermediate.compaction.ConstraintCalculationStrategy;
import org.eclipse.elk.alg.layered.intermediate.compaction.GraphCompactionStrategy;
import org.eclipse.elk.alg.layered.p1cycles.CycleBreakingStrategy;
import org.eclipse.elk.alg.layered.p2layers.LayeringStrategy;
import org.eclipse.elk.alg.layered.p3order.CrossingMinimizationStrategy;
import org.eclipse.elk.alg.layered.p4nodes.NodePlacementStrategy;
import org.eclipse.elk.alg.layered.p4nodes.bk.CompactionStrategy;
import org.eclipse.elk.alg.layered.properties.ContentAlignment;
import org.eclipse.elk.alg.layered.properties.EdgeLabelSideSelection;
import org.eclipse.elk.alg.layered.properties.FixedAlignment;
import org.eclipse.elk.alg.layered.properties.GreedySwitchType;
import org.eclipse.elk.alg.layered.properties.InteractiveReferencePoint;
import org.eclipse.elk.alg.layered.properties.LayerConstraint;
import org.eclipse.elk.alg.layered.properties.SelfLoopPlacement;
import org.eclipse.elk.alg.layered.properties.WideNodesStrategy;
import org.eclipse.elk.core.data.ILayoutMetaDataProvider;
import org.eclipse.elk.core.data.LayoutAlgorithmData;
import org.eclipse.elk.core.data.LayoutOptionData;
import org.eclipse.elk.core.options.Direction;
import org.eclipse.elk.core.options.EdgeLabelPlacementStrategy;
import org.eclipse.elk.core.options.EdgeRouting;
import org.eclipse.elk.core.options.GraphFeature;
import org.eclipse.elk.core.options.LayoutOptions;
import org.eclipse.elk.core.options.PortAlignment;
import org.eclipse.elk.core.util.AlgorithmFactory;
import org.eclipse.elk.graph.properties.IProperty;
import org.eclipse.elk.graph.properties.Property;

/**
 * Declarations for the ELK Layered layout algorithm.
 */
@SuppressWarnings("all")
public class Properties implements ILayoutMetaDataProvider {
  /**
   * Default value for {@link #COMPACTION}.
   */
  private final static CompactionStrategy COMPACTION_DEFAULT = CompactionStrategy.IMPROVE_STRAIGHTNESS;
  
  /**
   * Specifies the compaction strategy when using the Brandes and Koepf node placer.
   */
  public final static IProperty<CompactionStrategy> COMPACTION = new Property<CompactionStrategy>(
            "org.eclipse.elk.alg.layered.compaction",
            COMPACTION_DEFAULT);
  
  /**
   * Default value for {@link #CONTENT_ALIGNMENT}.
   */
  private final static EnumSet<ContentAlignment> CONTENT_ALIGNMENT_DEFAULT = EnumSet.<ContentAlignment>noneOf(ContentAlignment.class);
  
  /**
   * Specifies how the content of compound nodes is to be aligned, e.g. top-left.
   */
  public final static IProperty<EnumSet<ContentAlignment>> CONTENT_ALIGNMENT = new Property<EnumSet<ContentAlignment>>(
            "org.eclipse.elk.alg.layered.contentAlignment",
            CONTENT_ALIGNMENT_DEFAULT);
  
  /**
   * Default value for {@link #CROSS_MIN}.
   */
  private final static CrossingMinimizationStrategy CROSS_MIN_DEFAULT = CrossingMinimizationStrategy.LAYER_SWEEP;
  
  /**
   * Strategy for crossing minimization.
   */
  public final static IProperty<CrossingMinimizationStrategy> CROSS_MIN = new Property<CrossingMinimizationStrategy>(
            "org.eclipse.elk.alg.layered.crossMin",
            CROSS_MIN_DEFAULT);
  
  /**
   * Default value for {@link #CYCLE_BREAKING}.
   */
  private final static CycleBreakingStrategy CYCLE_BREAKING_DEFAULT = CycleBreakingStrategy.GREEDY;
  
  /**
   * Strategy for cycle breaking. Cycle breaking looks for cycles in the graph and determines
   * which edges to reverse to break the cycles. Reversed edges will end up pointing to the
   * opposite direction of regular edges (that is, reversed edges will point left if edges
   * usually point right).
   */
  public final static IProperty<CycleBreakingStrategy> CYCLE_BREAKING = new Property<CycleBreakingStrategy>(
            "org.eclipse.elk.alg.layered.cycleBreaking",
            CYCLE_BREAKING_DEFAULT);
  
  /**
   * Default value for {@link #DISTRIBUTE_NODES}.
   */
  private final static boolean DISTRIBUTE_NODES_DEFAULT = false;
  
  /**
   * Whether wide nodes should be distributed to several layers.
   */
  public final static IProperty<Boolean> DISTRIBUTE_NODES = new Property<Boolean>(
            "org.eclipse.elk.alg.layered.distributeNodes",
            DISTRIBUTE_NODES_DEFAULT);
  
  /**
   * Default value for {@link #EDGE_CENTER_LABEL_PLACEMENT_STRATEGY}.
   */
  private final static EdgeLabelPlacementStrategy EDGE_CENTER_LABEL_PLACEMENT_STRATEGY_DEFAULT = EdgeLabelPlacementStrategy.CENTER;
  
  /**
   * Determines in which layer center labels of long edges should be placed.
   */
  public final static IProperty<EdgeLabelPlacementStrategy> EDGE_CENTER_LABEL_PLACEMENT_STRATEGY = new Property<EdgeLabelPlacementStrategy>(
            "org.eclipse.elk.alg.layered.edgeCenterLabelPlacementStrategy",
            EDGE_CENTER_LABEL_PLACEMENT_STRATEGY_DEFAULT);
  
  /**
   * Default value for {@link #EDGE_LABEL_SIDE_SELECTION}.
   */
  private final static EdgeLabelSideSelection EDGE_LABEL_SIDE_SELECTION_DEFAULT = EdgeLabelSideSelection.ALWAYS_DOWN;
  
  /**
   * Method to decide on edge label sides.
   */
  public final static IProperty<EdgeLabelSideSelection> EDGE_LABEL_SIDE_SELECTION = new Property<EdgeLabelSideSelection>(
            "org.eclipse.elk.alg.layered.edgeLabelSideSelection",
            EDGE_LABEL_SIDE_SELECTION_DEFAULT);
  
  /**
   * Default value for {@link #EDGE_NODE_SPACING_FACTOR}.
   */
  private final static float EDGE_NODE_SPACING_FACTOR_DEFAULT = 0.5f;
  
  /**
   * Factor by which the object spacing is multiplied to arrive at the minimal spacing between
   * an edge and a node.
   */
  public final static IProperty<Float> EDGE_NODE_SPACING_FACTOR = new Property<Float>(
            "org.eclipse.elk.alg.layered.edgeNodeSpacingFactor",
            EDGE_NODE_SPACING_FACTOR_DEFAULT);
  
  /**
   * Default value for {@link #EDGE_SPACING_FACTOR}.
   */
  private final static float EDGE_SPACING_FACTOR_DEFAULT = 0.5f;
  
  /**
   * Factor by which the object spacing is multiplied to arrive at the minimal spacing between
   * edges.
   */
  public final static IProperty<Float> EDGE_SPACING_FACTOR = new Property<Float>(
            "org.eclipse.elk.alg.layered.edgeSpacingFactor",
            EDGE_SPACING_FACTOR_DEFAULT);
  
  /**
   * Default value for {@link #FEEDBACK_EDGES}.
   */
  private final static boolean FEEDBACK_EDGES_DEFAULT = false;
  
  /**
   * Whether feedback edges should be highlighted by routing around the nodes.
   */
  public final static IProperty<Boolean> FEEDBACK_EDGES = new Property<Boolean>(
            "org.eclipse.elk.alg.layered.feedbackEdges",
            FEEDBACK_EDGES_DEFAULT);
  
  /**
   * Default value for {@link #FIXED_ALIGNMENT}.
   */
  private final static FixedAlignment FIXED_ALIGNMENT_DEFAULT = FixedAlignment.NONE;
  
  /**
   * Tells the BK node placer to use a certain alignment instead of taking the optimal result.
   */
  public final static IProperty<FixedAlignment> FIXED_ALIGNMENT = new Property<FixedAlignment>(
            "org.eclipse.elk.alg.layered.fixedAlignment",
            FIXED_ALIGNMENT_DEFAULT);
  
  /**
   * Default value for {@link #GREEDY_SWITCH}.
   */
  private final static GreedySwitchType GREEDY_SWITCH_DEFAULT = GreedySwitchType.TWO_SIDED;
  
  /**
   * Greedy Switch strategy for crossing minimization.
   */
  public final static IProperty<GreedySwitchType> GREEDY_SWITCH = new Property<GreedySwitchType>(
            "org.eclipse.elk.alg.layered.greedySwitch",
            GREEDY_SWITCH_DEFAULT);
  
  /**
   * Default value for {@link #IN_LAYER_SPACING_FACTOR}.
   */
  private final static float IN_LAYER_SPACING_FACTOR_DEFAULT = 1;
  
  /**
   * Factor by which the usual spacing is multiplied to determine the in-layer spacing between
   * objects.
   */
  public final static IProperty<Float> IN_LAYER_SPACING_FACTOR = new Property<Float>(
            "org.eclipse.elk.alg.layered.inLayerSpacingFactor",
            IN_LAYER_SPACING_FACTOR_DEFAULT);
  
  /**
   * Default value for {@link #INTERACTIVE_REFERENCE_POINT}.
   */
  private final static InteractiveReferencePoint INTERACTIVE_REFERENCE_POINT_DEFAULT = InteractiveReferencePoint.CENTER;
  
  /**
   * Determines which point of a node is considered by interactive layout phases.
   */
  public final static IProperty<InteractiveReferencePoint> INTERACTIVE_REFERENCE_POINT = new Property<InteractiveReferencePoint>(
            "org.eclipse.elk.alg.layered.interactiveReferencePoint",
            INTERACTIVE_REFERENCE_POINT_DEFAULT);
  
  /**
   * Default value for {@link #LAYER_CONSTRAINT}.
   */
  private final static LayerConstraint LAYER_CONSTRAINT_DEFAULT = LayerConstraint.NONE;
  
  /**
   * Determines a constraint on the placement of the node regarding the layering.
   */
  public final static IProperty<LayerConstraint> LAYER_CONSTRAINT = new Property<LayerConstraint>(
            "org.eclipse.elk.alg.layered.layerConstraint",
            LAYER_CONSTRAINT_DEFAULT);
  
  /**
   * Default value for {@link #LINEAR_SEGMENTS_DEFLECTION_DAMPENING}.
   */
  private final static float LINEAR_SEGMENTS_DEFLECTION_DAMPENING_DEFAULT = 0.3f;
  
  /**
   * Dampens the movement of nodes to keep the diagram from getting too large.
   */
  public final static IProperty<Float> LINEAR_SEGMENTS_DEFLECTION_DAMPENING = new Property<Float>(
            "org.eclipse.elk.alg.layered.linearSegmentsDeflectionDampening",
            LINEAR_SEGMENTS_DEFLECTION_DAMPENING_DEFAULT);
  
  /**
   * Default value for {@link #NODE_LAYERING}.
   */
  private final static LayeringStrategy NODE_LAYERING_DEFAULT = LayeringStrategy.NETWORK_SIMPLEX;
  
  /**
   * Strategy for node layering.
   */
  public final static IProperty<LayeringStrategy> NODE_LAYERING = new Property<LayeringStrategy>(
            "org.eclipse.elk.alg.layered.nodeLayering",
            NODE_LAYERING_DEFAULT);
  
  /**
   * Default value for {@link #MERGE_EDGES}.
   */
  private final static boolean MERGE_EDGES_DEFAULT = false;
  
  /**
   * Edges that have no ports are merged so they touch the connected nodes at the same points.
   * When this option is disabled, one port is created for each edge directly connected to a
   * node. When it is enabled, all such incoming edges share an input port, and all outgoing
   * edges share an output port.
   */
  public final static IProperty<Boolean> MERGE_EDGES = new Property<Boolean>(
            "org.eclipse.elk.alg.layered.mergeEdges",
            MERGE_EDGES_DEFAULT);
  
  /**
   * Default value for {@link #MERGE_HIERARCHY_EDGES}.
   */
  private final static boolean MERGE_HIERARCHY_EDGES_DEFAULT = true;
  
  /**
   * If hierarchical layout is active, hierarchy-crossing edges use as few hierarchical ports
   * as possible. They are broken by the algorithm, with hierarchical ports inserted as
   * required. Usually, one such port is created for each edge at each hierarchy crossing point.
   * With this option set to true, we try to create as few hierarchical ports as possible in
   * the process. In particular, all edges that form a hyperedge can share a port.
   */
  public final static IProperty<Boolean> MERGE_HIERARCHY_EDGES = new Property<Boolean>(
            "org.eclipse.elk.alg.layered.mergeHierarchyEdges",
            MERGE_HIERARCHY_EDGES_DEFAULT);
  
  /**
   * Default value for {@link #NODE_PLACEMENT}.
   */
  private final static NodePlacementStrategy NODE_PLACEMENT_DEFAULT = NodePlacementStrategy.BRANDES_KOEPF;
  
  /**
   * Strategy for node placement.
   */
  public final static IProperty<NodePlacementStrategy> NODE_PLACEMENT = new Property<NodePlacementStrategy>(
            "org.eclipse.elk.alg.layered.nodePlacement",
            NODE_PLACEMENT_DEFAULT);
  
  /**
   * Default value for {@link #SAUSAGE_FOLDING}.
   */
  private final static boolean SAUSAGE_FOLDING_DEFAULT = false;
  
  /**
   * Whether long sausages should be folded up nice and tight.
   */
  public final static IProperty<Boolean> SAUSAGE_FOLDING = new Property<Boolean>(
            "org.eclipse.elk.alg.layered.sausageFolding",
            SAUSAGE_FOLDING_DEFAULT);
  
  /**
   * Default value for {@link #SELF_LOOP_PLACEMENT}.
   */
  private final static SelfLoopPlacement SELF_LOOP_PLACEMENT_DEFAULT = SelfLoopPlacement.NORTH_STACKED;
  
  public final static IProperty<SelfLoopPlacement> SELF_LOOP_PLACEMENT = new Property<SelfLoopPlacement>(
            "org.eclipse.elk.alg.layered.selfLoopPlacement",
            SELF_LOOP_PLACEMENT_DEFAULT);
  
  /**
   * Default value for {@link #THOROUGHNESS}.
   */
  private final static int THOROUGHNESS_DEFAULT = 7;
  
  /**
   * How much effort should be spent to produce a nice layout.
   */
  public final static IProperty<Integer> THOROUGHNESS = new Property<Integer>(
            "org.eclipse.elk.alg.layered.thoroughness",
            THOROUGHNESS_DEFAULT);
  
  /**
   * Default value for {@link #UNNECESSARY_BENDPOINTS}.
   */
  private final static boolean UNNECESSARY_BENDPOINTS_DEFAULT = false;
  
  /**
   * Adds bend points even if an edge does not change direction. If true, each long edge dummy
   * will contribute a bend point to its edges and hierarchy-crossing edges will always get a
   * bend point where they cross hierarchy boundaries. By default, bend points are only added
   * where an edge changes direction.
   */
  public final static IProperty<Boolean> UNNECESSARY_BENDPOINTS = new Property<Boolean>(
            "org.eclipse.elk.alg.layered.unnecessaryBendpoints",
            UNNECESSARY_BENDPOINTS_DEFAULT);
  
  /**
   * Default value for {@link #WIDE_NODES_ON_MULTIPLE_LAYERS}.
   */
  private final static WideNodesStrategy WIDE_NODES_ON_MULTIPLE_LAYERS_DEFAULT = WideNodesStrategy.OFF;
  
  /**
   * Strategy to distribute wide nodes over multiple layers.
   */
  public final static IProperty<WideNodesStrategy> WIDE_NODES_ON_MULTIPLE_LAYERS = new Property<WideNodesStrategy>(
            "org.eclipse.elk.alg.layered.wideNodesOnMultipleLayers",
            WIDE_NODES_ON_MULTIPLE_LAYERS_DEFAULT);
  
  /**
   * Default value for {@link #NORTH_OR_SOUTH_PORT}.
   */
  private final static Boolean NORTH_OR_SOUTH_PORT_DEFAULT = Boolean.valueOf(false);
  
  /**
   * Specifies that this port can either be placed on the north side of a node or on the south side (if port constraints permit)
   */
  public final static IProperty<Boolean> NORTH_OR_SOUTH_PORT = new Property<Boolean>(
            "org.eclipse.elk.alg.layered.northOrSouthPort",
            NORTH_OR_SOUTH_PORT_DEFAULT);
  
  /**
   * Default value for {@link #HIGH_DEGREE_NODE_TREATMENT}.
   */
  private final static Boolean HIGH_DEGREE_NODE_TREATMENT_DEFAULT = Boolean.valueOf(false);
  
  /**
   * Makes room around high degree nodes to place leafs and trees.
   */
  public final static IProperty<Boolean> HIGH_DEGREE_NODE_TREATMENT = new Property<Boolean>(
            "org.eclipse.elk.alg.layered.highDegreeNode_treatment",
            HIGH_DEGREE_NODE_TREATMENT_DEFAULT);
  
  /**
   * Default value for {@link #HIGH_DEGREE_NODE_THRESHOLD}.
   */
  private final static Integer HIGH_DEGREE_NODE_THRESHOLD_DEFAULT = Integer.valueOf(16);
  
  /**
   * Whether a node is considered to have a high degree.
   */
  public final static IProperty<Integer> HIGH_DEGREE_NODE_THRESHOLD = new Property<Integer>(
            "org.eclipse.elk.alg.layered.highDegreeNode_threshold",
            HIGH_DEGREE_NODE_THRESHOLD_DEFAULT);
  
  /**
   * Default value for {@link #HIGH_DEGREE_NODE_TREE_HEIGHT}.
   */
  private final static Integer HIGH_DEGREE_NODE_TREE_HEIGHT_DEFAULT = Integer.valueOf(5);
  
  /**
   * Maximum height of a subtree connected to a high degree node to be moved to separate layers.
   */
  public final static IProperty<Integer> HIGH_DEGREE_NODE_TREE_HEIGHT = new Property<Integer>(
            "org.eclipse.elk.alg.layered.highDegreeNode_treeHeight",
            HIGH_DEGREE_NODE_TREE_HEIGHT_DEFAULT);
  
  /**
   * Default value for {@link #MIN_WIDTH_UPPER_BOUND_ON_WIDTH}.
   */
  private final static Integer MIN_WIDTH_UPPER_BOUND_ON_WIDTH_DEFAULT = Integer.valueOf(4);
  
  /**
   * Defines a loose upper bound on the width of the MinWidth layerer.
   */
  public final static IProperty<Integer> MIN_WIDTH_UPPER_BOUND_ON_WIDTH = new Property<Integer>(
            "org.eclipse.elk.alg.layered.minWidthUpperBoundOnWidth",
            MIN_WIDTH_UPPER_BOUND_ON_WIDTH_DEFAULT);
  
  /**
   * Default value for {@link #MIN_WIDTH_UPPER_LAYER_ESTIMATION_SCALING_FACTOR}.
   */
  private final static Integer MIN_WIDTH_UPPER_LAYER_ESTIMATION_SCALING_FACTOR_DEFAULT = Integer.valueOf(2);
  
  /**
   * Multiplied with Upper Bound On Width for defining an upper bound on the width of layers which haven&apos;t been determined yet, but whose maximum width had been (roughly) estimated by the MinWidth algorithm. Compensates for too high estimations.
   */
  public final static IProperty<Integer> MIN_WIDTH_UPPER_LAYER_ESTIMATION_SCALING_FACTOR = new Property<Integer>(
            "org.eclipse.elk.alg.layered.minWidthUpperLayerEstimationScalingFactor",
            MIN_WIDTH_UPPER_LAYER_ESTIMATION_SCALING_FACTOR_DEFAULT);
  
  /**
   * Default value for {@link #POST_COMPACTION}.
   */
  private final static GraphCompactionStrategy POST_COMPACTION_DEFAULT = GraphCompactionStrategy.NONE;
  
  /**
   * Specifies whether and how post-process compaction is applied.
   */
  public final static IProperty<GraphCompactionStrategy> POST_COMPACTION = new Property<GraphCompactionStrategy>(
            "org.eclipse.elk.alg.layered.postCompaction",
            POST_COMPACTION_DEFAULT);
  
  /**
   * Default value for {@link #POST_COMPACTION_CONSTRAINTS}.
   */
  private final static ConstraintCalculationStrategy POST_COMPACTION_CONSTRAINTS_DEFAULT = ConstraintCalculationStrategy.SCANLINE;
  
  /**
   * Specifies whether and how post-process compaction is applied.
   */
  public final static IProperty<ConstraintCalculationStrategy> POST_COMPACTION_CONSTRAINTS = new Property<ConstraintCalculationStrategy>(
            "org.eclipse.elk.alg.layered.postCompaction_constraints",
            POST_COMPACTION_CONSTRAINTS_DEFAULT);
  
  /**
   * Default value for {@link #NODE_PROMOTION}.
   */
  private final static NodePromotionStrategy NODE_PROMOTION_DEFAULT = NodePromotionStrategy.NONE;
  
  /**
   * Reduces number of dummy nodes after layering phase (if possible).
   */
  public final static IProperty<NodePromotionStrategy> NODE_PROMOTION = new Property<NodePromotionStrategy>(
            "org.eclipse.elk.alg.layered.nodePromotion",
            NODE_PROMOTION_DEFAULT);
  
  /**
   * Default value for {@link #NODE_PROMOTION_BOUNDARY}.
   */
  private final static Integer NODE_PROMOTION_BOUNDARY_DEFAULT = Integer.valueOf(0);
  
  /**
   * Limits the number of iterations for node promotion.
   */
  public final static IProperty<Integer> NODE_PROMOTION_BOUNDARY = new Property<Integer>(
            "org.eclipse.elk.alg.layered.nodePromotion_boundary",
            NODE_PROMOTION_BOUNDARY_DEFAULT);
  
  /**
   * Default value for {@link #COMPONENTS_COMPACT}.
   */
  private final static Boolean COMPONENTS_COMPACT_DEFAULT = Boolean.valueOf(false);
  
  /**
   * Tries to further compact components (disconnected sub-graphs).
   */
  public final static IProperty<Boolean> COMPONENTS_COMPACT = new Property<Boolean>(
            "org.eclipse.elk.alg.layered.components_compact",
            COMPONENTS_COMPACT_DEFAULT);
  
  /**
   * Required value for dependency between {@link #COMPACTION} and {@link #NODE_PLACEMENT}.
   */
  private final static NodePlacementStrategy COMPACTION_DEP_NODE_PLACEMENT = NodePlacementStrategy.BRANDES_KOEPF;
  
  /**
   * Required value for dependency between {@link #EDGE_LABEL_SIDE_SELECTION} and {@link #EDGE_ROUTING}.
   */
  private final static EdgeRouting EDGE_LABEL_SIDE_SELECTION_DEP_EDGE_ROUTING = EdgeRouting.ORTHOGONAL;
  
  /**
   * Required value for dependency between {@link #FIXED_ALIGNMENT} and {@link #NODE_PLACEMENT}.
   */
  private final static NodePlacementStrategy FIXED_ALIGNMENT_DEP_NODE_PLACEMENT = NodePlacementStrategy.BRANDES_KOEPF;
  
  /**
   * Required value for dependency between {@link #INTERACTIVE_REFERENCE_POINT} and {@link #CYCLE_BREAKING}.
   */
  private final static CycleBreakingStrategy INTERACTIVE_REFERENCE_POINT_DEP_CYCLE_BREAKING = CycleBreakingStrategy.INTERACTIVE;
  
  /**
   * Required value for dependency between {@link #INTERACTIVE_REFERENCE_POINT} and {@link #CROSS_MIN}.
   */
  private final static CrossingMinimizationStrategy INTERACTIVE_REFERENCE_POINT_DEP_CROSS_MIN = CrossingMinimizationStrategy.INTERACTIVE;
  
  /**
   * Required value for dependency between {@link #LINEAR_SEGMENTS_DEFLECTION_DAMPENING} and {@link #NODE_PLACEMENT}.
   */
  private final static NodePlacementStrategy LINEAR_SEGMENTS_DEFLECTION_DAMPENING_DEP_NODE_PLACEMENT = NodePlacementStrategy.LINEAR_SEGMENTS;
  
  /**
   * Required value for dependency between {@link #MERGE_HIERARCHY_EDGES} and {@link #LAYOUT_HIERARCHY}.
   */
  private final static boolean MERGE_HIERARCHY_EDGES_DEP_LAYOUT_HIERARCHY = true;
  
  /**
   * Required value for dependency between {@link #SAUSAGE_FOLDING} and {@link #NODE_LAYERING}.
   */
  private final static LayeringStrategy SAUSAGE_FOLDING_DEP_NODE_LAYERING = LayeringStrategy.LONGEST_PATH;
  
  /**
   * Required value for dependency between {@link #SELF_LOOP_PLACEMENT} and {@link #EDGE_ROUTING}.
   */
  private final static EdgeRouting SELF_LOOP_PLACEMENT_DEP_EDGE_ROUTING = EdgeRouting.SPLINES;
  
  /**
   * Required value for dependency between {@link #HIGH_DEGREE_NODE_THRESHOLD} and {@link #HIGH_DEGREE_NODE_TREATMENT}.
   */
  private final static Boolean HIGH_DEGREE_NODE_THRESHOLD_DEP_HIGH_DEGREE_NODE_TREATMENT = Boolean.valueOf(true);
  
  /**
   * Required value for dependency between {@link #HIGH_DEGREE_NODE_TREE_HEIGHT} and {@link #HIGH_DEGREE_NODE_TREATMENT}.
   */
  private final static Boolean HIGH_DEGREE_NODE_TREE_HEIGHT_DEP_HIGH_DEGREE_NODE_TREATMENT = Boolean.valueOf(true);
  
  /**
   * Required value for dependency between {@link #MIN_WIDTH_UPPER_BOUND_ON_WIDTH} and {@link #NODE_LAYERING}.
<<<<<<< HEAD
=======
   */
  private final static LayeringStrategy MIN_WIDTH_UPPER_BOUND_ON_WIDTH_DEP_NODE_LAYERING = LayeringStrategy.EXP_MIN_WIDTH;
  
  /**
   * Required value for dependency between {@link #MIN_WIDTH_UPPER_LAYER_ESTIMATION_SCALING_FACTOR} and {@link #NODE_LAYERING}.
   */
  private final static LayeringStrategy MIN_WIDTH_UPPER_LAYER_ESTIMATION_SCALING_FACTOR_DEP_NODE_LAYERING = LayeringStrategy.EXP_MIN_WIDTH;
  
  /**
   * Required value for dependency between {@link #COMPONENTS_COMPACT} and {@link #SEPARATE_CONN_COMP}.
>>>>>>> a640f5fc
   */
  private final static LayeringStrategy MIN_WIDTH_UPPER_BOUND_ON_WIDTH_DEP_NODE_LAYERING = LayeringStrategy.EXP_MIN_WIDTH;
  
  /**
   * Required value for dependency between {@link #MIN_WIDTH_UPPER_LAYER_ESTIMATION_SCALING_FACTOR} and {@link #NODE_LAYERING}.
   */
  private final static LayeringStrategy MIN_WIDTH_UPPER_LAYER_ESTIMATION_SCALING_FACTOR_DEP_NODE_LAYERING = LayeringStrategy.EXP_MIN_WIDTH;
  
  /**
   * Required value for dependency between {@link #COMPONENTS_COMPACT} and {@link #SEPARATE_CONNECTED_COMPONENTS}.
   */
  private final static boolean COMPONENTS_COMPACT_DEP_SEPARATE_CONNECTED_COMPONENTS = true;
  
  /**
   * Default value for {@link #SPACING_NODE} with algorithm "ELK Layered".
   */
  private final static float LAYERED_SUP_SPACING_NODE = 20;
  
  /**
   * Overridden value for Node Spacing.
   */
  public final static IProperty<Float> SPACING_NODE = new Property<Float>(
            LayoutOptions.SPACING_NODE,
            LAYERED_SUP_SPACING_NODE);
  
  /**
   * Default value for {@link #SPACING_BORDER} with algorithm "ELK Layered".
   */
  private final static float LAYERED_SUP_SPACING_BORDER = 12;
  
  /**
   * Overridden value for Border Spacing.
   */
  public final static IProperty<Float> SPACING_BORDER = new Property<Float>(
            LayoutOptions.SPACING_BORDER,
            LAYERED_SUP_SPACING_BORDER);
  
  /**
   * Default value for {@link #PRIORITY} with algorithm "ELK Layered".
   */
  private final static int LAYERED_SUP_PRIORITY = 0;
  
  /**
   * Overridden value for Priority.
   */
  public final static IProperty<Integer> PRIORITY = new Property<Integer>(
            LayoutOptions.PRIORITY,
            LAYERED_SUP_PRIORITY);
  
  /**
   * Default value for {@link #EDGE_ROUTING} with algorithm "ELK Layered".
   */
  private final static EdgeRouting LAYERED_SUP_EDGE_ROUTING = EdgeRouting.ORTHOGONAL;
  
  /**
   * Overridden value for Edge Routing.
   */
  public final static IProperty<EdgeRouting> EDGE_ROUTING = new Property<EdgeRouting>(
            LayoutOptions.EDGE_ROUTING,
            LAYERED_SUP_EDGE_ROUTING);
  
  /**
   * Default value for {@link #PORT_BORDER_OFFSET} with algorithm "ELK Layered".
   */
  private final static float LAYERED_SUP_PORT_BORDER_OFFSET = 0;
  
  /**
   * Overridden value for Port Border Offset.
   */
  public final static IProperty<Float> PORT_BORDER_OFFSET = new Property<Float>(
            LayoutOptions.PORT_BORDER_OFFSET,
            LAYERED_SUP_PORT_BORDER_OFFSET);
  
  /**
   * Default value for {@link #RANDOM_SEED} with algorithm "ELK Layered".
   */
  private final static int LAYERED_SUP_RANDOM_SEED = 1;
  
  /**
   * Overridden value for Randomization Seed.
   */
  public final static IProperty<Integer> RANDOM_SEED = new Property<Integer>(
            LayoutOptions.RANDOM_SEED,
            LAYERED_SUP_RANDOM_SEED);
  
  /**
   * Default value for {@link #ASPECT_RATIO} with algorithm "ELK Layered".
   */
  private final static float LAYERED_SUP_ASPECT_RATIO = 1.6f;
  
  /**
   * Overridden value for Aspect Ratio.
   */
  public final static IProperty<Float> ASPECT_RATIO = new Property<Float>(
            LayoutOptions.ASPECT_RATIO,
            LAYERED_SUP_ASPECT_RATIO);
  
  /**
   * Default value for {@link #SEPARATE_CONNECTED_COMPONENTS} with algorithm "ELK Layered".
   */
  private final static boolean LAYERED_SUP_SEPARATE_CONNECTED_COMPONENTS = true;
  
  /**
   * Default value for {@link #DIRECTION} with algorithm "ELK Layered".
   */
  private final static Direction LAYERED_SUP_DIRECTION = Direction.RIGHT;
  
  /**
   * Default value for {@link #PORTALIGNMENT_BASIC} with algorithm "ELK Layered".
   */
  private final static PortAlignment LAYERED_SUP_PORTALIGNMENT_BASIC = PortAlignment.JUSTIFIED;
  
  public void apply(final ILayoutMetaDataProvider.Registry registry) {
    registry.register(new LayoutOptionData(
        "org.eclipse.elk.alg.layered.compaction",
        "",
        "Compaction Strategy",
        "Specifies the compaction strategy when using the Brandes and Koepf node placer.",
        COMPACTION_DEFAULT,
        LayoutOptionData.Type.ENUM,
        CompactionStrategy.class,
        EnumSet.of(LayoutOptionData.Target.PARENTS),
        LayoutOptionData.Visibility.ADVANCED
        , "de.cau.cs.kieler.klay.layered.nodeplace.compactionStrategy"
    ));
    registry.addDependency(
        "org.eclipse.elk.alg.layered.compaction",
        "org.eclipse.elk.alg.layered.nodePlacement",
        COMPACTION_DEP_NODE_PLACEMENT
    );
    registry.register(new LayoutOptionData(
        "org.eclipse.elk.alg.layered.contentAlignment",
        "",
        "Content Alignment",
        "Specifies how the content of compound nodes is to be aligned, e.g. top-left.",
        CONTENT_ALIGNMENT_DEFAULT,
        LayoutOptionData.Type.ENUMSET,
        ContentAlignment.class,
        EnumSet.of(LayoutOptionData.Target.PARENTS),
        LayoutOptionData.Visibility.VISIBLE
        , "de.cau.cs.kieler.klay.layered.contentAlignment"
    ));
    registry.register(new LayoutOptionData(
        "org.eclipse.elk.alg.layered.crossMin",
        "",
        "Crossing Minimization",
        "Strategy for crossing minimization.",
        CROSS_MIN_DEFAULT,
        LayoutOptionData.Type.ENUM,
        CrossingMinimizationStrategy.class,
        EnumSet.of(LayoutOptionData.Target.PARENTS),
        LayoutOptionData.Visibility.VISIBLE
        , "de.cau.cs.kieler.klay.layered.crossMin"
    ));
    registry.register(new LayoutOptionData(
        "org.eclipse.elk.alg.layered.cycleBreaking",
        "",
        "Cycle Breaking",
        "Strategy for cycle breaking. Cycle breaking looks for cycles in the graph and determines which edges to reverse to break the cycles. Reversed edges will end up pointing to the opposite direction of regular edges (that is, reversed edges will point left if edges usually point right).",
        CYCLE_BREAKING_DEFAULT,
        LayoutOptionData.Type.ENUM,
        CycleBreakingStrategy.class,
        EnumSet.of(LayoutOptionData.Target.PARENTS),
        LayoutOptionData.Visibility.VISIBLE
        , "de.cau.cs.kieler.klay.layered.cycleBreaking"
    ));
    registry.register(new LayoutOptionData(
        "org.eclipse.elk.alg.layered.distributeNodes",
        "",
        "Distribute Nodes (Deprecated)",
        "Whether wide nodes should be distributed to several layers.",
        DISTRIBUTE_NODES_DEFAULT,
        LayoutOptionData.Type.BOOLEAN,
        boolean.class,
        EnumSet.of(LayoutOptionData.Target.PARENTS),
        LayoutOptionData.Visibility.ADVANCED
        , "de.cau.cs.kieler.klay.layered.distributeNodes"
    ));
    registry.register(new LayoutOptionData(
        "org.eclipse.elk.alg.layered.edgeCenterLabelPlacementStrategy",
        "",
        "Edge Label Placement Strategy",
        "Determines in which layer center labels of long edges should be placed.",
        EDGE_CENTER_LABEL_PLACEMENT_STRATEGY_DEFAULT,
        EdgeLabelPlacementStrategy.class,
        EnumSet.of(LayoutOptionData.Target.PARENTS),
        LayoutOptionData.Visibility.ADVANCED
    ));
    registry.register(new LayoutOptionData(
        "org.eclipse.elk.alg.layered.edgeLabelSideSelection",
        "",
        "Edge Label Side Selection",
        "Method to decide on edge label sides.",
        EDGE_LABEL_SIDE_SELECTION_DEFAULT,
        LayoutOptionData.Type.ENUM,
        EdgeLabelSideSelection.class,
        EnumSet.of(LayoutOptionData.Target.PARENTS),
        LayoutOptionData.Visibility.VISIBLE
        , "de.cau.cs.kieler.klay.layered.edgeLabelSideSelection"
    ));
    registry.addDependency(
        "org.eclipse.elk.alg.layered.edgeLabelSideSelection",
        "org.eclipse.elk.edgeRouting",
        EDGE_LABEL_SIDE_SELECTION_DEP_EDGE_ROUTING
    );
    registry.register(new LayoutOptionData(
        "org.eclipse.elk.alg.layered.edgeNodeSpacingFactor",
        "",
        "Edge Node Spacing Factor",
        "Factor by which the object spacing is multiplied to arrive at the minimal spacing between an edge and a node.",
        EDGE_NODE_SPACING_FACTOR_DEFAULT,
        LayoutOptionData.Type.FLOAT,
        float.class,
        EnumSet.of(LayoutOptionData.Target.PARENTS),
        LayoutOptionData.Visibility.ADVANCED
        , "de.cau.cs.kieler.klay.layered.edgeNodeSpacingFactor"
    ));
    registry.register(new LayoutOptionData(
        "org.eclipse.elk.alg.layered.edgeSpacingFactor",
        "",
        "Edge Spacing Factor",
        "Factor by which the object spacing is multiplied to arrive at the minimal spacing between edges.",
        EDGE_SPACING_FACTOR_DEFAULT,
        LayoutOptionData.Type.FLOAT,
        float.class,
        EnumSet.of(LayoutOptionData.Target.PARENTS),
        LayoutOptionData.Visibility.ADVANCED
        , "de.cau.cs.kieler.klay.layered.edgeSpacingFactor"
    ));
    registry.register(new LayoutOptionData(
        "org.eclipse.elk.alg.layered.feedbackEdges",
        "",
        "Feedback Edges",
        "Whether feedback edges should be highlighted by routing around the nodes.",
        FEEDBACK_EDGES_DEFAULT,
        LayoutOptionData.Type.BOOLEAN,
        boolean.class,
        EnumSet.of(LayoutOptionData.Target.PARENTS),
        LayoutOptionData.Visibility.ADVANCED
        , "de.cau.cs.kieler.klay.layered.feedBackEdges"
    ));
    registry.register(new LayoutOptionData(
        "org.eclipse.elk.alg.layered.fixedAlignment",
        "",
        "Fixed Alignment",
        "Tells the BK node placer to use a certain alignment instead of taking the optimal result.",
        FIXED_ALIGNMENT_DEFAULT,
        LayoutOptionData.Type.ENUM,
        FixedAlignment.class,
        EnumSet.of(LayoutOptionData.Target.PARENTS),
        LayoutOptionData.Visibility.ADVANCED
        , "de.cau.cs.kieler.klay.layered.fixedAlignment"
    ));
    registry.addDependency(
        "org.eclipse.elk.alg.layered.fixedAlignment",
        "org.eclipse.elk.alg.layered.nodePlacement",
        FIXED_ALIGNMENT_DEP_NODE_PLACEMENT
    );
    registry.register(new LayoutOptionData(
        "org.eclipse.elk.alg.layered.greedySwitch",
        "",
        "Greedy Switch Crossing Minimization",
        "Greedy Switch strategy for crossing minimization.",
        GREEDY_SWITCH_DEFAULT,
        LayoutOptionData.Type.ENUM,
        GreedySwitchType.class,
        EnumSet.of(LayoutOptionData.Target.PARENTS),
        LayoutOptionData.Visibility.VISIBLE
        , "de.cau.cs.kieler.klay.layered.greedySwitch"
    ));
    registry.register(new LayoutOptionData(
        "org.eclipse.elk.alg.layered.inLayerSpacingFactor",
        "",
        "In-layer Spacing Factor",
        "Factor by which the usual spacing is multiplied to determine the in-layer spacing between objects.",
        IN_LAYER_SPACING_FACTOR_DEFAULT,
        LayoutOptionData.Type.FLOAT,
        float.class,
        EnumSet.of(LayoutOptionData.Target.PARENTS),
        LayoutOptionData.Visibility.ADVANCED
        , "de.cau.cs.kieler.klay.layered.inLayerSpacingFactor"
    ));
    registry.register(new LayoutOptionData(
        "org.eclipse.elk.alg.layered.interactiveReferencePoint",
        "",
        "Interactive Reference Point",
        "Determines which point of a node is considered by interactive layout phases.",
        INTERACTIVE_REFERENCE_POINT_DEFAULT,
        LayoutOptionData.Type.ENUM,
        InteractiveReferencePoint.class,
        EnumSet.of(LayoutOptionData.Target.PARENTS),
        LayoutOptionData.Visibility.ADVANCED
        , "de.cau.cs.kieler.klay.layered.interactiveReferencePoint"
    ));
    registry.addDependency(
        "org.eclipse.elk.alg.layered.interactiveReferencePoint",
        "org.eclipse.elk.alg.layered.cycleBreaking",
        INTERACTIVE_REFERENCE_POINT_DEP_CYCLE_BREAKING
    );
    registry.addDependency(
        "org.eclipse.elk.alg.layered.interactiveReferencePoint",
        "org.eclipse.elk.alg.layered.crossMin",
        INTERACTIVE_REFERENCE_POINT_DEP_CROSS_MIN
    );
    registry.register(new LayoutOptionData(
        "org.eclipse.elk.alg.layered.layerConstraint",
        "",
        "Layer Constraint",
        "Determines a constraint on the placement of the node regarding the layering.",
        LAYER_CONSTRAINT_DEFAULT,
        LayoutOptionData.Type.ENUM,
        LayerConstraint.class,
        EnumSet.of(LayoutOptionData.Target.PARENTS),
        LayoutOptionData.Visibility.ADVANCED
        , "de.cau.cs.kieler.klay.layered.layerConstraint"
    ));
    registry.register(new LayoutOptionData(
        "org.eclipse.elk.alg.layered.linearSegmentsDeflectionDampening",
        "",
        "Linear Segments Deflection Dampening",
        "Dampens the movement of nodes to keep the diagram from getting too large.",
        LINEAR_SEGMENTS_DEFLECTION_DAMPENING_DEFAULT,
        LayoutOptionData.Type.FLOAT,
        float.class,
        EnumSet.of(LayoutOptionData.Target.PARENTS),
        LayoutOptionData.Visibility.ADVANCED
        , "de.cau.cs.kieler.klay.layered.linearSegmentsDeflectionDampening"
    ));
    registry.addDependency(
        "org.eclipse.elk.alg.layered.linearSegmentsDeflectionDampening",
        "org.eclipse.elk.alg.layered.nodePlacement",
        LINEAR_SEGMENTS_DEFLECTION_DAMPENING_DEP_NODE_PLACEMENT
    );
    registry.register(new LayoutOptionData(
        "org.eclipse.elk.alg.layered.nodeLayering",
        "",
        "Node Layering",
        "Strategy for node layering.",
        NODE_LAYERING_DEFAULT,
        LayoutOptionData.Type.ENUM,
        LayeringStrategy.class,
        EnumSet.of(LayoutOptionData.Target.PARENTS),
        LayoutOptionData.Visibility.VISIBLE
        , "de.cau.cs.kieler.klay.layered.nodeLayering"
    ));
    registry.register(new LayoutOptionData(
        "org.eclipse.elk.alg.layered.mergeEdges",
        "",
        "Merge Edges",
        "Edges that have no ports are merged so they touch the connected nodes at the same points. When this option is disabled, one port is created for each edge directly connected to a node. When it is enabled, all such incoming edges share an input port, and all outgoing edges share an output port.",
        MERGE_EDGES_DEFAULT,
        LayoutOptionData.Type.BOOLEAN,
        boolean.class,
        EnumSet.of(LayoutOptionData.Target.PARENTS),
        LayoutOptionData.Visibility.ADVANCED
        , "de.cau.cs.kieler.klay.layered.mergeEdges"
    ));
    registry.register(new LayoutOptionData(
        "org.eclipse.elk.alg.layered.mergeHierarchyEdges",
        "",
        "Merge Hierarchy-Crossing Edges",
        "If hierarchical layout is active, hierarchy-crossing edges use as few hierarchical ports as possible. They are broken by the algorithm, with hierarchical ports inserted as required. Usually, one such port is created for each edge at each hierarchy crossing point. With this option set to true, we try to create as few hierarchical ports as possible in the process. In particular, all edges that form a hyperedge can share a port.",
        MERGE_HIERARCHY_EDGES_DEFAULT,
        LayoutOptionData.Type.BOOLEAN,
        boolean.class,
        EnumSet.of(LayoutOptionData.Target.PARENTS),
        LayoutOptionData.Visibility.ADVANCED
        , "de.cau.cs.kieler.klay.layered.mergeHierarchyEdges"
    ));
    registry.addDependency(
        "org.eclipse.elk.alg.layered.mergeHierarchyEdges",
        "org.eclipse.elk.layoutHierarchy",
        MERGE_HIERARCHY_EDGES_DEP_LAYOUT_HIERARCHY
    );
    registry.register(new LayoutOptionData(
        "org.eclipse.elk.alg.layered.nodePlacement",
        "",
        "Node Placement",
        "Strategy for node placement.",
        NODE_PLACEMENT_DEFAULT,
        LayoutOptionData.Type.ENUM,
        NodePlacementStrategy.class,
        EnumSet.of(LayoutOptionData.Target.PARENTS),
        LayoutOptionData.Visibility.VISIBLE
        , "de.cau.cs.kieler.klay.layered.nodePlacement"
    ));
    registry.register(new LayoutOptionData(
        "org.eclipse.elk.alg.layered.sausageFolding",
        "",
        "Sausage Folding",
        "Whether long sausages should be folded up nice and tight.",
        SAUSAGE_FOLDING_DEFAULT,
        LayoutOptionData.Type.BOOLEAN,
        boolean.class,
        EnumSet.of(LayoutOptionData.Target.PARENTS),
        LayoutOptionData.Visibility.ADVANCED
        , "de.cau.cs.kieler.klay.layered.sausageFolding"
    ));
    registry.addDependency(
        "org.eclipse.elk.alg.layered.sausageFolding",
        "org.eclipse.elk.alg.layered.nodeLayering",
        SAUSAGE_FOLDING_DEP_NODE_LAYERING
    );
    registry.register(new LayoutOptionData(
        "org.eclipse.elk.alg.layered.selfLoopPlacement",
        "",
        "Spline Self-Loop Placement",
        null,
        SELF_LOOP_PLACEMENT_DEFAULT,
        LayoutOptionData.Type.ENUM,
        SelfLoopPlacement.class,
        EnumSet.of(LayoutOptionData.Target.PARENTS),
        LayoutOptionData.Visibility.VISIBLE
        , "de.cau.cs.kieler.klay.layered.splines.selfLoopPlacement"
    ));
    registry.addDependency(
        "org.eclipse.elk.alg.layered.selfLoopPlacement",
        "org.eclipse.elk.edgeRouting",
        SELF_LOOP_PLACEMENT_DEP_EDGE_ROUTING
    );
    registry.register(new LayoutOptionData(
        "org.eclipse.elk.alg.layered.thoroughness",
        "",
        "Thoroughness",
        "How much effort should be spent to produce a nice layout.",
        THOROUGHNESS_DEFAULT,
        LayoutOptionData.Type.INT,
        int.class,
        EnumSet.of(LayoutOptionData.Target.PARENTS),
        LayoutOptionData.Visibility.ADVANCED
        , "de.cau.cs.kieler.klay.layered.thoroughness"
    ));
    registry.register(new LayoutOptionData(
        "org.eclipse.elk.alg.layered.unnecessaryBendpoints",
        "",
        "Add Unnecessary Bendpoints",
        "Adds bend points even if an edge does not change direction. If true, each long edge dummy will contribute a bend point to its edges and hierarchy-crossing edges will always get a bend point where they cross hierarchy boundaries. By default, bend points are only added where an edge changes direction.",
        UNNECESSARY_BENDPOINTS_DEFAULT,
        LayoutOptionData.Type.BOOLEAN,
        boolean.class,
        EnumSet.of(LayoutOptionData.Target.PARENTS),
        LayoutOptionData.Visibility.ADVANCED
        , "de.cau.cs.kieler.klay.layered.unnecessaryBendpoints"
    ));
    registry.register(new LayoutOptionData(
        "org.eclipse.elk.alg.layered.wideNodesOnMultipleLayers",
        "",
        "Wide Nodes on Multiple Layers",
        "Strategy to distribute wide nodes over multiple layers.",
        WIDE_NODES_ON_MULTIPLE_LAYERS_DEFAULT,
        LayoutOptionData.Type.ENUM,
        WideNodesStrategy.class,
        EnumSet.of(LayoutOptionData.Target.PARENTS),
        LayoutOptionData.Visibility.ADVANCED
        , "de.cau.cs.kieler.klay.layered.wideNodesOnMultipleLayers"
    ));
    registry.register(new LayoutOptionData(
        "org.eclipse.elk.alg.layered.northOrSouthPort",
        "",
        "North or South Port",
        "Specifies that this port can either be placed on the north side of a node or on the south side (if port constraints permit)",
        NORTH_OR_SOUTH_PORT_DEFAULT,
        LayoutOptionData.Type.BOOLEAN,
        Boolean.class,
        EnumSet.of(LayoutOptionData.Target.PORTS),
        LayoutOptionData.Visibility.ADVANCED
        , "de.cau.cs.kieler.klay.layered.northOrSouthPort"
    ));
    registry.register(new LayoutOptionData(
        "org.eclipse.elk.alg.layered.highDegreeNode_treatment",
        "",
        "High Degree Node Treatment",
        "Makes room around high degree nodes to place leafs and trees.",
        HIGH_DEGREE_NODE_TREATMENT_DEFAULT,
        LayoutOptionData.Type.BOOLEAN,
        Boolean.class,
        EnumSet.of(LayoutOptionData.Target.PARENTS),
        LayoutOptionData.Visibility.ADVANCED
        , "de.cau.cs.kieler.klay.layered.highDegreeNode.treatment"
    ));
    registry.register(new LayoutOptionData(
        "org.eclipse.elk.alg.layered.highDegreeNode_threshold",
        "",
        "High Degree Node Threshold",
        "Whether a node is considered to have a high degree.",
        HIGH_DEGREE_NODE_THRESHOLD_DEFAULT,
        LayoutOptionData.Type.INT,
        Integer.class,
        EnumSet.of(LayoutOptionData.Target.PARENTS),
        LayoutOptionData.Visibility.ADVANCED
        , "de.cau.cs.kieler.klay.layered.highDegreeNode.threshold"
    ));
    registry.addDependency(
        "org.eclipse.elk.alg.layered.highDegreeNode_threshold",
        "org.eclipse.elk.alg.layered.highDegreeNode_treatment",
        HIGH_DEGREE_NODE_THRESHOLD_DEP_HIGH_DEGREE_NODE_TREATMENT
    );
    registry.register(new LayoutOptionData(
        "org.eclipse.elk.alg.layered.highDegreeNode_treeHeight",
        "",
        "High Degree Node Maximum Tree Height",
        "Maximum height of a subtree connected to a high degree node to be moved to separate layers.",
        HIGH_DEGREE_NODE_TREE_HEIGHT_DEFAULT,
        LayoutOptionData.Type.INT,
        Integer.class,
        EnumSet.of(LayoutOptionData.Target.PARENTS),
        LayoutOptionData.Visibility.ADVANCED
        , "de.cau.cs.kieler.klay.layered.highDegreeNode.treeHeight"
    ));
    registry.addDependency(
        "org.eclipse.elk.alg.layered.highDegreeNode_treeHeight",
        "org.eclipse.elk.alg.layered.highDegreeNode_treatment",
        HIGH_DEGREE_NODE_TREE_HEIGHT_DEP_HIGH_DEGREE_NODE_TREATMENT
    );
    registry.register(new LayoutOptionData(
        "org.eclipse.elk.alg.layered.minWidthUpperBoundOnWidth",
        "",
        "Upper Bound On Width [MinWidth Layerer]",
        "Defines a loose upper bound on the width of the MinWidth layerer.",
        MIN_WIDTH_UPPER_BOUND_ON_WIDTH_DEFAULT,
        LayoutOptionData.Type.INT,
        Integer.class,
        EnumSet.of(LayoutOptionData.Target.PARENTS),
        LayoutOptionData.Visibility.ADVANCED
        , "de.cau.cs.kieler.klay.layered.minWidthUpperBoundOnWidth"
    ));
    registry.addDependency(
        "org.eclipse.elk.alg.layered.minWidthUpperBoundOnWidth",
        "org.eclipse.elk.alg.layered.nodeLayering",
        MIN_WIDTH_UPPER_BOUND_ON_WIDTH_DEP_NODE_LAYERING
    );
    registry.register(new LayoutOptionData(
        "org.eclipse.elk.alg.layered.minWidthUpperLayerEstimationScalingFactor",
        "",
        "Upper Layer Estimation Scaling Factor [MinWidth Layerer]",
        "Multiplied with Upper Bound On Width for defining an upper bound on the width of layers which haven&apos;t been determined yet, but whose maximum width had been (roughly) estimated by the MinWidth algorithm. Compensates for too high estimations.",
        MIN_WIDTH_UPPER_LAYER_ESTIMATION_SCALING_FACTOR_DEFAULT,
        LayoutOptionData.Type.INT,
        Integer.class,
        EnumSet.of(LayoutOptionData.Target.PARENTS),
        LayoutOptionData.Visibility.ADVANCED
        , "de.cau.cs.kieler.klay.layered.minWidthUpperLayerEstimationScalingFactor"
    ));
    registry.addDependency(
        "org.eclipse.elk.alg.layered.minWidthUpperLayerEstimationScalingFactor",
        "org.eclipse.elk.alg.layered.nodeLayering",
        MIN_WIDTH_UPPER_LAYER_ESTIMATION_SCALING_FACTOR_DEP_NODE_LAYERING
    );
    registry.register(new LayoutOptionData(
        "org.eclipse.elk.alg.layered.postCompaction",
        "",
        "Post Compaction",
        "Specifies whether and how post-process compaction is applied.",
        POST_COMPACTION_DEFAULT,
        LayoutOptionData.Type.ENUM,
        GraphCompactionStrategy.class,
        EnumSet.of(LayoutOptionData.Target.PARENTS),
        LayoutOptionData.Visibility.ADVANCED
        , "de.cau.cs.kieler.klay.layered.postCompaction"
    ));
    registry.register(new LayoutOptionData(
        "org.eclipse.elk.alg.layered.postCompaction_constraints",
        "",
        "Post Compaction Constraint Calculation",
        "Specifies whether and how post-process compaction is applied.",
        POST_COMPACTION_CONSTRAINTS_DEFAULT,
        LayoutOptionData.Type.ENUM,
        ConstraintCalculationStrategy.class,
        EnumSet.of(LayoutOptionData.Target.PARENTS),
        LayoutOptionData.Visibility.ADVANCED
        , "de.cau.cs.kieler.klay.layered.postCompaction.constraints"
    ));
    registry.register(new LayoutOptionData(
        "org.eclipse.elk.alg.layered.nodePromotion",
        "",
        "Node Promotion",
        "Reduces number of dummy nodes after layering phase (if possible).",
        NODE_PROMOTION_DEFAULT,
        LayoutOptionData.Type.ENUM,
        NodePromotionStrategy.class,
        EnumSet.of(LayoutOptionData.Target.PARENTS),
        LayoutOptionData.Visibility.ADVANCED
        , "de.cau.cs.kieler.klay.layered.nodePromotion"
    ));
    registry.register(new LayoutOptionData(
        "org.eclipse.elk.alg.layered.nodePromotion_boundary",
        "",
        "Node Promotion Boundary",
        "Limits the number of iterations for node promotion.",
        NODE_PROMOTION_BOUNDARY_DEFAULT,
        LayoutOptionData.Type.INT,
        Integer.class,
        EnumSet.of(LayoutOptionData.Target.PARENTS),
        LayoutOptionData.Visibility.ADVANCED
        , "de.cau.cs.kieler.klay.layered.nodePromotionBoundary"
    ));
    registry.addDependency(
        "org.eclipse.elk.alg.layered.nodePromotion_boundary",
        "org.eclipse.elk.alg.layered.nodePromotion",
        null
    );
    registry.register(new LayoutOptionData(
        "org.eclipse.elk.alg.layered.components_compact",
        "",
        "Compact Components",
        "Tries to further compact components (disconnected sub-graphs).",
        COMPONENTS_COMPACT_DEFAULT,
        LayoutOptionData.Type.BOOLEAN,
        Boolean.class,
        EnumSet.of(LayoutOptionData.Target.PARENTS),
        LayoutOptionData.Visibility.ADVANCED
        , "de.cau.cs.kieler.klay.layered.components.compact"
    ));
    registry.addDependency(
        "org.eclipse.elk.alg.layered.components_compact",
        "org.eclipse.elk.separateConnectedComponents",
        COMPONENTS_COMPACT_DEP_SEPARATE_CONNECTED_COMPONENTS
    );
    registry.register(new LayoutAlgorithmData(
        "org.eclipse.elk.alg.layered.layered",
        "ELK Layered",
        "Layer-based algorithm provided by the Eclipse Layout Kernel. Arranges as many edges as possible into one direction by placing nodes into subsequent layers. This implementation supports different routing styles (straight, orthogonal, splines); if orthogonal routing is selected, arbitrary port constraints are respected, thus enabling the layout of block diagrams such as actor-oriented models or circuit schematics. Furthermore, full layout of compound graphs with cross-hierarchy edges is supported when the respective option is activated on the top level.",
        new AlgorithmFactory(LayeredLayoutProvider.class, ""),
        "org.eclipse.elk.layered",
        null,
        "images/layered.png",
        EnumSet.of(GraphFeature.SELF_LOOPS, GraphFeature.INSIDE_SELF_LOOPS, GraphFeature.MULTI_EDGES, GraphFeature.EDGE_LABELS, GraphFeature.PORTS, GraphFeature.COMPOUND, GraphFeature.CLUSTERS)
    ));
    registry.addOptionSupport(
        "org.eclipse.elk.alg.layered.layered",
<<<<<<< HEAD
        "org.eclipse.elk.spacing.node",
        LAYERED_SUP_SPACING_NODE
    );
    registry.addOptionSupport(
        "org.eclipse.elk.alg.layered.layered",
        "org.eclipse.elk.spacing.border",
        LAYERED_SUP_SPACING_BORDER
    );
    registry.addOptionSupport(
        "org.eclipse.elk.alg.layered.layered",
        "org.eclipse.elk.spacing.port",
        null
    );
    registry.addOptionSupport(
        "org.eclipse.elk.alg.layered.layered",
        "org.eclipse.elk.spacing.label",
        null
    );
    registry.addOptionSupport(
        "org.eclipse.elk.alg.layered.layered",
=======
        "org.eclipse.elk.spacing",
        LAYERED_SUP_SPACING
    );
    registry.addOptionSupport(
        "org.eclipse.elk.alg.layered.layered",
        "org.eclipse.elk.borderSpacing",
        LAYERED_SUP_BORDER_SPACING
    );
    registry.addOptionSupport(
        "org.eclipse.elk.alg.layered.layered",
>>>>>>> a640f5fc
        "org.eclipse.elk.priority",
        LAYERED_SUP_PRIORITY
    );
    registry.addOptionSupport(
        "org.eclipse.elk.alg.layered.layered",
        "org.eclipse.elk.edgeRouting",
        LAYERED_SUP_EDGE_ROUTING
    );
    registry.addOptionSupport(
        "org.eclipse.elk.alg.layered.layered",
<<<<<<< HEAD
        "org.eclipse.elk.port.borderOffset",
        LAYERED_SUP_PORT_BORDER_OFFSET
=======
        "org.eclipse.elk.portOffset",
        LAYERED_SUP_PORT_OFFSET
>>>>>>> a640f5fc
    );
    registry.addOptionSupport(
        "org.eclipse.elk.alg.layered.layered",
        "org.eclipse.elk.randomSeed",
        LAYERED_SUP_RANDOM_SEED
    );
    registry.addOptionSupport(
        "org.eclipse.elk.alg.layered.layered",
        "org.eclipse.elk.aspectRatio",
        LAYERED_SUP_ASPECT_RATIO
    );
    registry.addOptionSupport(
        "org.eclipse.elk.alg.layered.layered",
<<<<<<< HEAD
=======
        "org.eclipse.elk.portSpacing",
        null
    );
    registry.addOptionSupport(
        "org.eclipse.elk.alg.layered.layered",
        "org.eclipse.elk.labelSpacing",
        null
    );
    registry.addOptionSupport(
        "org.eclipse.elk.alg.layered.layered",
>>>>>>> a640f5fc
        "org.eclipse.elk.noLayout",
        null
    );
    registry.addOptionSupport(
        "org.eclipse.elk.alg.layered.layered",
        "org.eclipse.elk.portConstraints",
        null
    );
    registry.addOptionSupport(
        "org.eclipse.elk.alg.layered.layered",
<<<<<<< HEAD
        "org.eclipse.elk.port.side",
=======
        "org.eclipse.elk.portSide",
>>>>>>> a640f5fc
        null
    );
    registry.addOptionSupport(
        "org.eclipse.elk.alg.layered.layered",
        "org.eclipse.elk.debugMode",
        null
    );
    registry.addOptionSupport(
        "org.eclipse.elk.alg.layered.layered",
        "org.eclipse.elk.alignment",
        null
    );
    registry.addOptionSupport(
        "org.eclipse.elk.alg.layered.layered",
        "org.eclipse.elk.layoutHierarchy",
        null
    );
    registry.addOptionSupport(
        "org.eclipse.elk.alg.layered.layered",
<<<<<<< HEAD
        "org.eclipse.elk.hierarchyHandling",
        null
    );
    registry.addOptionSupport(
        "org.eclipse.elk.alg.layered.layered",
        "org.eclipse.elk.separateConnectedComponents",
        LAYERED_SUP_SEPARATE_CONNECTED_COMPONENTS
    );
    registry.addOptionSupport(
        "org.eclipse.elk.alg.layered.layered",
        "org.eclipse.elk.insideSelfLoops.activate",
        null
    );
    registry.addOptionSupport(
        "org.eclipse.elk.alg.layered.layered",
        "org.eclipse.elk.insideSelfLoops.yo",
=======
        "org.eclipse.elk.separateConnComp",
        LAYERED_SUP_SEPARATE_CONN_COMP
    );
    registry.addOptionSupport(
        "org.eclipse.elk.alg.layered.layered",
        "org.eclipse.elk.selfLoopInside",
>>>>>>> a640f5fc
        null
    );
    registry.addOptionSupport(
        "org.eclipse.elk.alg.layered.layered",
<<<<<<< HEAD
        "org.eclipse.elk.nodeSize.constraints",
=======
        "org.eclipse.elk.sizeConstraint",
>>>>>>> a640f5fc
        null
    );
    registry.addOptionSupport(
        "org.eclipse.elk.alg.layered.layered",
<<<<<<< HEAD
        "org.eclipse.elk.nodeSize.options",
=======
        "org.eclipse.elk.sizeOptions",
>>>>>>> a640f5fc
        null
    );
    registry.addOptionSupport(
        "org.eclipse.elk.alg.layered.layered",
        "org.eclipse.elk.direction",
        LAYERED_SUP_DIRECTION
    );
    registry.addOptionSupport(
        "org.eclipse.elk.alg.layered.layered",
<<<<<<< HEAD
        "org.eclipse.elk.nodeLabels.placement",
=======
        "org.eclipse.elk.nodeLabelPlacement",
>>>>>>> a640f5fc
        null
    );
    registry.addOptionSupport(
        "org.eclipse.elk.alg.layered.layered",
<<<<<<< HEAD
        "org.eclipse.elk.portLabels.placement",
=======
        "org.eclipse.elk.portLabelPlacement",
>>>>>>> a640f5fc
        null
    );
    registry.addOptionSupport(
        "org.eclipse.elk.alg.layered.layered",
<<<<<<< HEAD
        "org.eclipse.elk.portAlignment.basic",
        LAYERED_SUP_PORTALIGNMENT_BASIC
    );
    registry.addOptionSupport(
        "org.eclipse.elk.alg.layered.layered",
        "org.eclipse.elk.portAlignment.north",
=======
        "org.eclipse.elk.portAlignment",
        LAYERED_SUP_PORT_ALIGNMENT
    );
    registry.addOptionSupport(
        "org.eclipse.elk.alg.layered.layered",
        "org.eclipse.elk.portAlignmentNorth",
>>>>>>> a640f5fc
        null
    );
    registry.addOptionSupport(
        "org.eclipse.elk.alg.layered.layered",
<<<<<<< HEAD
        "org.eclipse.elk.portAlignment.south",
=======
        "org.eclipse.elk.portAlignmentSouth",
>>>>>>> a640f5fc
        null
    );
    registry.addOptionSupport(
        "org.eclipse.elk.alg.layered.layered",
<<<<<<< HEAD
        "org.eclipse.elk.portAlignment.west",
=======
        "org.eclipse.elk.portAlignmentWest",
>>>>>>> a640f5fc
        null
    );
    registry.addOptionSupport(
        "org.eclipse.elk.alg.layered.layered",
<<<<<<< HEAD
        "org.eclipse.elk.portAlignment.east",
=======
        "org.eclipse.elk.portAlignmentEast",
>>>>>>> a640f5fc
        null
    );
    registry.addOptionSupport(
        "org.eclipse.elk.alg.layered.layered",
        "org.eclipse.elk.alg.layered.edgeSpacingFactor",
        null
    );
    registry.addOptionSupport(
        "org.eclipse.elk.alg.layered.layered",
        "org.eclipse.elk.alg.layered.edgeNodeSpacingFactor",
        null
    );
    registry.addOptionSupport(
        "org.eclipse.elk.alg.layered.layered",
        "org.eclipse.elk.alg.layered.unnecessaryBendpoints",
        null
    );
    registry.addOptionSupport(
        "org.eclipse.elk.alg.layered.layered",
        "org.eclipse.elk.alg.layered.nodeLayering",
        null
    );
    registry.addOptionSupport(
        "org.eclipse.elk.alg.layered.layered",
        "org.eclipse.elk.alg.layered.thoroughness",
        null
    );
    registry.addOptionSupport(
        "org.eclipse.elk.alg.layered.layered",
        "org.eclipse.elk.alg.layered.layerConstraint",
        null
    );
    registry.addOptionSupport(
        "org.eclipse.elk.alg.layered.layered",
        "org.eclipse.elk.alg.layered.cycleBreaking",
        null
    );
    registry.addOptionSupport(
        "org.eclipse.elk.alg.layered.layered",
        "org.eclipse.elk.alg.layered.crossMin",
        null
    );
    registry.addOptionSupport(
        "org.eclipse.elk.alg.layered.layered",
        "org.eclipse.elk.alg.layered.greedySwitch",
        null
    );
    registry.addOptionSupport(
        "org.eclipse.elk.alg.layered.layered",
        "org.eclipse.elk.alg.layered.mergeEdges",
        null
    );
    registry.addOptionSupport(
        "org.eclipse.elk.alg.layered.layered",
        "org.eclipse.elk.alg.layered.mergeHierarchyEdges",
        null
    );
    registry.addOptionSupport(
        "org.eclipse.elk.alg.layered.layered",
        "org.eclipse.elk.alg.layered.interactiveReferencePoint",
        null
    );
    registry.addOptionSupport(
        "org.eclipse.elk.alg.layered.layered",
        "org.eclipse.elk.alg.layered.nodePlacement",
        null
    );
    registry.addOptionSupport(
        "org.eclipse.elk.alg.layered.layered",
        "org.eclipse.elk.alg.layered.fixedAlignment",
        null
    );
    registry.addOptionSupport(
        "org.eclipse.elk.alg.layered.layered",
        "org.eclipse.elk.alg.layered.edgeLabelSideSelection",
        null
    );
    registry.addOptionSupport(
        "org.eclipse.elk.alg.layered.layered",
        "org.eclipse.elk.alg.layered.feedbackEdges",
        null
    );
    registry.addOptionSupport(
        "org.eclipse.elk.alg.layered.layered",
        "org.eclipse.elk.alg.layered.inLayerSpacingFactor",
        null
    );
    registry.addOptionSupport(
        "org.eclipse.elk.alg.layered.layered",
        "org.eclipse.elk.alg.layered.wideNodesOnMultipleLayers",
        null
    );
    registry.addOptionSupport(
        "org.eclipse.elk.alg.layered.layered",
        "org.eclipse.elk.alg.layered.linearSegmentsDeflectionDampening",
        null
    );
    registry.addOptionSupport(
        "org.eclipse.elk.alg.layered.layered",
        "org.eclipse.elk.alg.layered.selfLoopPlacement",
        null
    );
    registry.addOptionSupport(
        "org.eclipse.elk.alg.layered.layered",
        "org.eclipse.elk.alg.layered.contentAlignment",
        null
    );
    registry.addOptionSupport(
        "org.eclipse.elk.alg.layered.layered",
        "org.eclipse.elk.alg.layered.compaction",
        null
    );
    registry.addOptionSupport(
        "org.eclipse.elk.alg.layered.layered",
        "org.eclipse.elk.alg.layered.postCompaction",
        null
    );
    registry.addOptionSupport(
        "org.eclipse.elk.alg.layered.layered",
        "org.eclipse.elk.alg.layered.postCompaction_constraints",
        null
    );
    registry.addOptionSupport(
        "org.eclipse.elk.alg.layered.layered",
        "org.eclipse.elk.alg.layered.components_compact",
        null
    );
    registry.addOptionSupport(
        "org.eclipse.elk.alg.layered.layered",
        "org.eclipse.elk.alg.layered.highDegreeNode_treatment",
        null
    );
    registry.addOptionSupport(
        "org.eclipse.elk.alg.layered.layered",
        "org.eclipse.elk.alg.layered.highDegreeNode_threshold",
        null
    );
    registry.addOptionSupport(
        "org.eclipse.elk.alg.layered.layered",
        "org.eclipse.elk.alg.layered.highDegreeNode_treeHeight",
        null
    );
  }
}<|MERGE_RESOLUTION|>--- conflicted
+++ resolved
@@ -548,19 +548,6 @@
   
   /**
    * Required value for dependency between {@link #MIN_WIDTH_UPPER_BOUND_ON_WIDTH} and {@link #NODE_LAYERING}.
-<<<<<<< HEAD
-=======
-   */
-  private final static LayeringStrategy MIN_WIDTH_UPPER_BOUND_ON_WIDTH_DEP_NODE_LAYERING = LayeringStrategy.EXP_MIN_WIDTH;
-  
-  /**
-   * Required value for dependency between {@link #MIN_WIDTH_UPPER_LAYER_ESTIMATION_SCALING_FACTOR} and {@link #NODE_LAYERING}.
-   */
-  private final static LayeringStrategy MIN_WIDTH_UPPER_LAYER_ESTIMATION_SCALING_FACTOR_DEP_NODE_LAYERING = LayeringStrategy.EXP_MIN_WIDTH;
-  
-  /**
-   * Required value for dependency between {@link #COMPONENTS_COMPACT} and {@link #SEPARATE_CONN_COMP}.
->>>>>>> a640f5fc
    */
   private final static LayeringStrategy MIN_WIDTH_UPPER_BOUND_ON_WIDTH_DEP_NODE_LAYERING = LayeringStrategy.EXP_MIN_WIDTH;
   
@@ -745,9 +732,11 @@
         "Edge Label Placement Strategy",
         "Determines in which layer center labels of long edges should be placed.",
         EDGE_CENTER_LABEL_PLACEMENT_STRATEGY_DEFAULT,
+        LayoutOptionData.Type.ENUM,
         EdgeLabelPlacementStrategy.class,
         EnumSet.of(LayoutOptionData.Target.PARENTS),
         LayoutOptionData.Visibility.ADVANCED
+        , "de.cau.cs.kieler.edgeLabelPlacementStrategy"
     ));
     registry.register(new LayoutOptionData(
         "org.eclipse.elk.alg.layered.edgeLabelSideSelection",
@@ -1191,7 +1180,6 @@
     ));
     registry.addOptionSupport(
         "org.eclipse.elk.alg.layered.layered",
-<<<<<<< HEAD
         "org.eclipse.elk.spacing.node",
         LAYERED_SUP_SPACING_NODE
     );
@@ -1212,18 +1200,6 @@
     );
     registry.addOptionSupport(
         "org.eclipse.elk.alg.layered.layered",
-=======
-        "org.eclipse.elk.spacing",
-        LAYERED_SUP_SPACING
-    );
-    registry.addOptionSupport(
-        "org.eclipse.elk.alg.layered.layered",
-        "org.eclipse.elk.borderSpacing",
-        LAYERED_SUP_BORDER_SPACING
-    );
-    registry.addOptionSupport(
-        "org.eclipse.elk.alg.layered.layered",
->>>>>>> a640f5fc
         "org.eclipse.elk.priority",
         LAYERED_SUP_PRIORITY
     );
@@ -1234,13 +1210,8 @@
     );
     registry.addOptionSupport(
         "org.eclipse.elk.alg.layered.layered",
-<<<<<<< HEAD
         "org.eclipse.elk.port.borderOffset",
         LAYERED_SUP_PORT_BORDER_OFFSET
-=======
-        "org.eclipse.elk.portOffset",
-        LAYERED_SUP_PORT_OFFSET
->>>>>>> a640f5fc
     );
     registry.addOptionSupport(
         "org.eclipse.elk.alg.layered.layered",
@@ -1254,19 +1225,6 @@
     );
     registry.addOptionSupport(
         "org.eclipse.elk.alg.layered.layered",
-<<<<<<< HEAD
-=======
-        "org.eclipse.elk.portSpacing",
-        null
-    );
-    registry.addOptionSupport(
-        "org.eclipse.elk.alg.layered.layered",
-        "org.eclipse.elk.labelSpacing",
-        null
-    );
-    registry.addOptionSupport(
-        "org.eclipse.elk.alg.layered.layered",
->>>>>>> a640f5fc
         "org.eclipse.elk.noLayout",
         null
     );
@@ -1277,11 +1235,7 @@
     );
     registry.addOptionSupport(
         "org.eclipse.elk.alg.layered.layered",
-<<<<<<< HEAD
         "org.eclipse.elk.port.side",
-=======
-        "org.eclipse.elk.portSide",
->>>>>>> a640f5fc
         null
     );
     registry.addOptionSupport(
@@ -1301,7 +1255,6 @@
     );
     registry.addOptionSupport(
         "org.eclipse.elk.alg.layered.layered",
-<<<<<<< HEAD
         "org.eclipse.elk.hierarchyHandling",
         null
     );
@@ -1318,32 +1271,16 @@
     registry.addOptionSupport(
         "org.eclipse.elk.alg.layered.layered",
         "org.eclipse.elk.insideSelfLoops.yo",
-=======
-        "org.eclipse.elk.separateConnComp",
-        LAYERED_SUP_SEPARATE_CONN_COMP
-    );
-    registry.addOptionSupport(
-        "org.eclipse.elk.alg.layered.layered",
-        "org.eclipse.elk.selfLoopInside",
->>>>>>> a640f5fc
-        null
-    );
-    registry.addOptionSupport(
-        "org.eclipse.elk.alg.layered.layered",
-<<<<<<< HEAD
+        null
+    );
+    registry.addOptionSupport(
+        "org.eclipse.elk.alg.layered.layered",
         "org.eclipse.elk.nodeSize.constraints",
-=======
-        "org.eclipse.elk.sizeConstraint",
->>>>>>> a640f5fc
-        null
-    );
-    registry.addOptionSupport(
-        "org.eclipse.elk.alg.layered.layered",
-<<<<<<< HEAD
+        null
+    );
+    registry.addOptionSupport(
+        "org.eclipse.elk.alg.layered.layered",
         "org.eclipse.elk.nodeSize.options",
-=======
-        "org.eclipse.elk.sizeOptions",
->>>>>>> a640f5fc
         null
     );
     registry.addOptionSupport(
@@ -1353,66 +1290,37 @@
     );
     registry.addOptionSupport(
         "org.eclipse.elk.alg.layered.layered",
-<<<<<<< HEAD
         "org.eclipse.elk.nodeLabels.placement",
-=======
-        "org.eclipse.elk.nodeLabelPlacement",
->>>>>>> a640f5fc
-        null
-    );
-    registry.addOptionSupport(
-        "org.eclipse.elk.alg.layered.layered",
-<<<<<<< HEAD
+        null
+    );
+    registry.addOptionSupport(
+        "org.eclipse.elk.alg.layered.layered",
         "org.eclipse.elk.portLabels.placement",
-=======
-        "org.eclipse.elk.portLabelPlacement",
->>>>>>> a640f5fc
-        null
-    );
-    registry.addOptionSupport(
-        "org.eclipse.elk.alg.layered.layered",
-<<<<<<< HEAD
+        null
+    );
+    registry.addOptionSupport(
+        "org.eclipse.elk.alg.layered.layered",
         "org.eclipse.elk.portAlignment.basic",
         LAYERED_SUP_PORTALIGNMENT_BASIC
     );
     registry.addOptionSupport(
         "org.eclipse.elk.alg.layered.layered",
         "org.eclipse.elk.portAlignment.north",
-=======
-        "org.eclipse.elk.portAlignment",
-        LAYERED_SUP_PORT_ALIGNMENT
-    );
-    registry.addOptionSupport(
-        "org.eclipse.elk.alg.layered.layered",
-        "org.eclipse.elk.portAlignmentNorth",
->>>>>>> a640f5fc
-        null
-    );
-    registry.addOptionSupport(
-        "org.eclipse.elk.alg.layered.layered",
-<<<<<<< HEAD
+        null
+    );
+    registry.addOptionSupport(
+        "org.eclipse.elk.alg.layered.layered",
         "org.eclipse.elk.portAlignment.south",
-=======
-        "org.eclipse.elk.portAlignmentSouth",
->>>>>>> a640f5fc
-        null
-    );
-    registry.addOptionSupport(
-        "org.eclipse.elk.alg.layered.layered",
-<<<<<<< HEAD
+        null
+    );
+    registry.addOptionSupport(
+        "org.eclipse.elk.alg.layered.layered",
         "org.eclipse.elk.portAlignment.west",
-=======
-        "org.eclipse.elk.portAlignmentWest",
->>>>>>> a640f5fc
-        null
-    );
-    registry.addOptionSupport(
-        "org.eclipse.elk.alg.layered.layered",
-<<<<<<< HEAD
+        null
+    );
+    registry.addOptionSupport(
+        "org.eclipse.elk.alg.layered.layered",
         "org.eclipse.elk.portAlignment.east",
-=======
-        "org.eclipse.elk.portAlignmentEast",
->>>>>>> a640f5fc
         null
     );
     registry.addOptionSupport(
