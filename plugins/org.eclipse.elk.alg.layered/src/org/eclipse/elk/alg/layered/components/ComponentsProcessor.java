/*******************************************************************************
 * Copyright (c) 2011, 2015 Kiel University and others.
 * 
 * This program and the accompanying materials are made available under the
 * terms of the Eclipse Public License 2.0 which is available at
 * http://www.eclipse.org/legal/epl-2.0.
 *
 * SPDX-License-Identifier: EPL-2.0
 *******************************************************************************/
package org.eclipse.elk.alg.layered.components;

import java.util.Arrays;
import java.util.Collections;
import java.util.EnumSet;
import java.util.List;
import java.util.Set;

import org.eclipse.elk.alg.layered.graph.LGraph;
import org.eclipse.elk.alg.layered.graph.LNode;
import org.eclipse.elk.alg.layered.graph.LNode.NodeType;
import org.eclipse.elk.alg.layered.graph.LPort;
import org.eclipse.elk.alg.layered.options.GraphProperties;
import org.eclipse.elk.alg.layered.options.InternalProperties;
import org.eclipse.elk.alg.layered.options.LayeredOptions;
import org.eclipse.elk.alg.layered.options.OrderingStrategy;
import org.eclipse.elk.core.options.PortConstraints;
import org.eclipse.elk.core.options.PortSide;
import org.eclipse.elk.core.util.Pair;

import com.google.common.collect.Lists;

/**
 * A processor that is able to split an input graph into connected components and to pack those
 * components after layout.
 * 
 * <p>If the graph has no external ports, splitting it into components is straightforward and always
 * works. If on the other hand it does have external ports, splitting the graph into connected
 * components is problematic because the port positions might introduce constraints on the placement
 * of the different components. More or less simple solutions have only been implemented for the cases
 * of port constraints set to {@link org.eclipse.elk.core.options.PortConstraints#FREE FREE} or
 * {@link org.eclipse.elk.core.options.PortConstraints#FIXED_SIDE FIXED_SIDE}. If the graph contains
 * external ports with port constraints other than these, connected components processing is disabled
 * even if requested by the user.</p>
 * 
 * <h4>Splitting into components</h4>
 * <dl>
 *   <dt>Precondition:</dt>
 *     <dd>an unlayered graph.</dd>
 *   <dt>Postcondition:</dt>
 *     <dd>a list of graphs that represent the connected components of the input graph.</dd>
 * </dl>
 * 
 * <h4>Packing components</h4>
 * <dl>
 *   <dt>Precondition:</dt>
 *     <dd>a list of unlayered graphs with complete layout.</dd>
 *   <dt>Postcondition:</dt>
 *     <dd>a single unlayered graph.</dd>
 * </dl>
 *
 * @author msp
 * @author cds
 */
public final class ComponentsProcessor {
    
    /** Cached instance of a {@link ComponentGroupGraphPlacer}. */
    private final ComponentGroupGraphPlacer componentGroupGraphPlacer = new ComponentGroupGraphPlacer();
    /** Cached instance of a {@link SimpleRowGraphPlacer}. */
    private final SimpleRowGraphPlacer simpleRowGraphPlacer = new SimpleRowGraphPlacer();
    /** Graph placer to be used to combine the different components back into a single graph. */
    private AbstractGraphPlacer graphPlacer;
    

    /**
     * Split the given graph into its connected components.
     * 
     * @param graph an input graph with layerless nodes
     * @return a list of components that can be processed one by one
     */
    public List<LGraph> split(final LGraph graph) {
        List<LGraph> result;
        
        // Default to the simple graph placer
        graphPlacer = simpleRowGraphPlacer;
        
        // Whether separate components processing is requested
        Boolean separateProperty = graph.getProperty(LayeredOptions.SEPARATE_CONNECTED_COMPONENTS);
        boolean separate = separateProperty == null || separateProperty.booleanValue();
        
        // Whether the graph contains external ports
        boolean extPorts = graph.getProperty(InternalProperties.GRAPH_PROPERTIES).contains(
                GraphProperties.EXTERNAL_PORTS);
        
        // The graph's external port constraints
        PortConstraints extPortConstraints = graph.getProperty(LayeredOptions.PORT_CONSTRAINTS);
        boolean compatiblePortConstraints = !extPortConstraints.isOrderFixed();
        
        // The graph may only be separated 
        //  1. Separation was requested.
        //  2. If the graph contains external ports, port constraints are set to either
        //     FREE or FIXED_SIDES.
        if (separate && (compatiblePortConstraints || !extPorts)) {
            // Set id of all nodes to 0
            for (LNode node : graph.getLayerlessNodes()) {
                node.id = 0;
            }
            
            // Perform DFS starting on each node, collecting connected components
            result = Lists.newArrayList();
            for (LNode node : graph.getLayerlessNodes()) {
                Pair<List<LNode>, Set<PortSide>> componentData = dfs(node, null);
                
                if (componentData != null) {
                    LGraph newGraph = new LGraph();
                    
                    newGraph.copyProperties(graph);
                    newGraph.setProperty(InternalProperties.EXT_PORT_CONNECTIONS,
                            componentData.getSecond());
                    newGraph.getPadding().copy(graph.getPadding());
                    
                    // If a minimum size was set on the original graph, setting it on the seperated graphs as well
                    // might enlarge them although their combined area might not actually have fallen below the minimum
                    // size; thus, remove the minimum size
                    newGraph.setProperty(LayeredOptions.NODE_SIZE_MINIMUM, null);
                    
                    for (LNode n : componentData.getFirst()) {
                        newGraph.getLayerlessNodes().add(n);
                        n.setGraph(newGraph);
                    }
                    
                    result.add(newGraph);
                }
            }
            
            if (extPorts) {
                // With external port connections, we want to use the more complex components
                // placement algorithm
                graphPlacer = componentGroupGraphPlacer;
            }
        } else {
            result = Arrays.asList(graph);
        }
        // If model order should be preserved the connected components should be ordered by their elements.
        // The component with the node with the smallest order should be first.
<<<<<<< HEAD
        if (graph.getProperty(LayeredOptions.CONSIDER_MODEL_ORDER) != OrderingStrategy.NONE
                || graph.getProperty(LayeredOptions.CROSSING_MINIMIZATION_FORCE_NODE_MODEL_ORDER)) {
=======
        if (graph.getProperty(LayeredOptions.CONSIDER_MODEL_ORDER_STRATEGY) != OrderingStrategy.NONE) {
>>>>>>> 62534d53
            Collections.sort(result, (g1, g2) -> {
                int g1Order = Integer.MAX_VALUE;
                for (LNode node : g1.getLayerlessNodes()) {
                    if (node.hasProperty(InternalProperties.MODEL_ORDER)) {
                        g1Order = Math.min(g1Order, node.getProperty(InternalProperties.MODEL_ORDER));
                    }
                }
                int g2Order = Integer.MAX_VALUE;
                for (LNode node : g2.getLayerlessNodes()) {
                    if (node.hasProperty(InternalProperties.MODEL_ORDER)) {
                        g2Order = Math.min(g2Order, node.getProperty(InternalProperties.MODEL_ORDER));
                    }
                }
                return Integer.compare(g1Order, g2Order);
            });
        }
        
        return result;
    }
    
    /**
     * Perform a DFS starting on the given node, collect all nodes that are found in the corresponding
     * connected component and return the set of external port sides the component connects to.
     * 
     * @param node a node.
     * @param data pair of nodes in the component and external port sides used to produce the result
     *             during recursive calls. Should be {@code null} when this method is called.
     * @return a pairing of the connected component and the set of port sides of external ports it
     *         connects to, or {@code null} if the node was already visited
     */
    private Pair<List<LNode>, Set<PortSide>> dfs(final LNode node,
            final Pair<List<LNode>, Set<PortSide>> data) {
        
        if (node.id == 0) {
            // Mark the node as visited
            node.id = 1;
            
            // Check if we already have a list of nodes for the connected component
            Pair<List<LNode>, Set<PortSide>> mutableData = data;
            if (mutableData == null) {
                List<LNode> component = Lists.newArrayList();
                Set<PortSide> extPortSides = EnumSet.noneOf(PortSide.class);
                
                mutableData = new Pair<List<LNode>, Set<PortSide>>(component, extPortSides);
            }
            
            // Add this node to the component
            mutableData.getFirst().add(node);
            
            // Check if this node is an external port dummy and, if so, add its side
            if (node.getType() == NodeType.EXTERNAL_PORT) {
                mutableData.getSecond().add(node.getProperty(InternalProperties.EXT_PORT_SIDE));
            }
            
            // DFS
            for (LPort port1 : node.getPorts()) {
                for (LPort port2 : port1.getConnectedPorts()) {
                    dfs(port2.getNode(), mutableData);
                }
            }
            
            return mutableData;
        }
        
        // The node was already visited
        return null;
    }
    
    /**
     * Combine the given components into a single graph by moving them around such that they are
     * placed next and beneath to each other instead of overlapping.
     * 
     * @param components a list of components
     * @param target the target graph into which the others shall be combined
     */
    public void combine(final List<LGraph> components, final LGraph target) {
        graphPlacer.combine(components, target);
    }
    
}<|MERGE_RESOLUTION|>--- conflicted
+++ resolved
@@ -142,12 +142,8 @@
         }
         // If model order should be preserved the connected components should be ordered by their elements.
         // The component with the node with the smallest order should be first.
-<<<<<<< HEAD
-        if (graph.getProperty(LayeredOptions.CONSIDER_MODEL_ORDER) != OrderingStrategy.NONE
+        if (graph.getProperty(LayeredOptions.CONSIDER_MODEL_ORDER_STRATEGY) != OrderingStrategy.NONE
                 || graph.getProperty(LayeredOptions.CROSSING_MINIMIZATION_FORCE_NODE_MODEL_ORDER)) {
-=======
-        if (graph.getProperty(LayeredOptions.CONSIDER_MODEL_ORDER_STRATEGY) != OrderingStrategy.NONE) {
->>>>>>> 62534d53
             Collections.sort(result, (g1, g2) -> {
                 int g1Order = Integer.MAX_VALUE;
                 for (LNode node : g1.getLayerlessNodes()) {
