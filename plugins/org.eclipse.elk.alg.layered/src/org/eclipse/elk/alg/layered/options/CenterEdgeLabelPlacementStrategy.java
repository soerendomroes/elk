/*******************************************************************************
 * Copyright (c) 2016, 2017 Kiel University and others.
 * All rights reserved. This program and the accompanying materials
 * are made available under the terms of the Eclipse Public License v1.0
 * which accompanies this distribution, and is available at
 * http://www.eclipse.org/legal/epl-v10.html
 *
 * Contributors:
 *     Kiel University - initial API and implementation
 *******************************************************************************/
package org.eclipse.elk.alg.layered.options;

import org.eclipse.elk.graph.properties.ExperimentalPropertyValue;

/**
 * Strategies regarding how to place center edge labels. Implementation-wise, the placement strategy influences which
 * layer a center edge label dummy is moved into.
 */
public enum CenterEdgeLabelPlacementStrategy {
    
    /** Consider all layers a labeled edge crosses and place its labels in the one at the median spot. */
    MEDIAN_LAYER,
    
    /**
     * Places labels in the layer closest to the edge's tail. This is similar to simply defining tail labels, but is a
     * bit more space-efficient.
     */
    TAIL_LAYER,
    
    /**
     * Places labels in the layer closest to the edge's head. This is similar to simply defining tail labels, but is a
     * bit more space-efficient.
     */
    HEAD_LAYER,
    
    /** Places labels in layers that will likely result in the most compact diagram. */
    SPACE_EFFICIENT_LAYER,
    
    /** Place labels in the widest of all layers its edge crosses. */
    @ExperimentalPropertyValue
    WIDEST_LAYER,
    
    /** Places labels in a layer that we think will be closest to the edge's physical center later. */
    @ExperimentalPropertyValue
    CENTER_LAYER;
    
    
    /**
     * Checks whether this strategy is based on information about the width of layers.
     * 
     * @return {@code true} iff that is the case.
     */
    public boolean usesLabelSizeInformation() {
        return this == WIDEST_LAYER
                || this == CENTER_LAYER
<<<<<<< HEAD
                || this == SPACE_EFFICIENT_LAYER
                || this == SPACE_OPTIMAL_LAYER;
=======
                || this == SPACE_EFFICIENT_LAYER;
>>>>>>> 103a2989
    }
    
}<|MERGE_RESOLUTION|>--- conflicted
+++ resolved
@@ -17,48 +17,48 @@
  * layer a center edge label dummy is moved into.
  */
 public enum CenterEdgeLabelPlacementStrategy {
-    
+
     /** Consider all layers a labeled edge crosses and place its labels in the one at the median spot. */
     MEDIAN_LAYER,
-    
+
     /**
      * Places labels in the layer closest to the edge's tail. This is similar to simply defining tail labels, but is a
      * bit more space-efficient.
      */
     TAIL_LAYER,
-    
+
     /**
      * Places labels in the layer closest to the edge's head. This is similar to simply defining tail labels, but is a
      * bit more space-efficient.
      */
     HEAD_LAYER,
-    
+
     /** Places labels in layers that will likely result in the most compact diagram. */
     SPACE_EFFICIENT_LAYER,
-    
+
+    @ExperimentalPropertyValue
+    SPACE_OPTIMAL_LAYER,
+
     /** Place labels in the widest of all layers its edge crosses. */
     @ExperimentalPropertyValue
     WIDEST_LAYER,
-    
+
     /** Places labels in a layer that we think will be closest to the edge's physical center later. */
     @ExperimentalPropertyValue
     CENTER_LAYER;
-    
-    
+
+
     /**
      * Checks whether this strategy is based on information about the width of layers.
-     * 
+     *
      * @return {@code true} iff that is the case.
      */
     public boolean usesLabelSizeInformation() {
         return this == WIDEST_LAYER
                 || this == CENTER_LAYER
-<<<<<<< HEAD
                 || this == SPACE_EFFICIENT_LAYER
                 || this == SPACE_OPTIMAL_LAYER;
-=======
                 || this == SPACE_EFFICIENT_LAYER;
->>>>>>> 103a2989
     }
-    
+
 }