/*******************************************************************************
 * Copyright (c) 2015, 2020 Kiel University and others.
 * 
 * This program and the accompanying materials are made available under the
 * terms of the Eclipse Public License 2.0 which is available at
 * http://www.eclipse.org/legal/epl-2.0.
 *
 * SPDX-License-Identifier: EPL-2.0
 *******************************************************************************/
package org.eclipse.elk.alg.layered.graph.transform;

import java.util.EnumSet;
import java.util.Iterator;
import java.util.Map;
import java.util.Queue;
import java.util.Set;

import org.eclipse.elk.alg.common.nodespacing.NodeLabelAndSizeCalculator;
import org.eclipse.elk.alg.layered.graph.LEdge;
import org.eclipse.elk.alg.layered.graph.LGraph;
import org.eclipse.elk.alg.layered.graph.LGraphElement;
import org.eclipse.elk.alg.layered.graph.LGraphUtil;
import org.eclipse.elk.alg.layered.graph.LLabel;
import org.eclipse.elk.alg.layered.graph.LNode;
import org.eclipse.elk.alg.layered.graph.LPadding;
import org.eclipse.elk.alg.layered.graph.LPort;
import org.eclipse.elk.alg.layered.options.CrossingMinimizationStrategy;
import org.eclipse.elk.alg.layered.options.CycleBreakingStrategy;
import org.eclipse.elk.alg.layered.options.GraphProperties;
import org.eclipse.elk.alg.layered.options.InternalProperties;
import org.eclipse.elk.alg.layered.options.LayeredOptions;
import org.eclipse.elk.alg.layered.options.LayeredSpacings;
import org.eclipse.elk.alg.layered.options.NodePlacementStrategy;
import org.eclipse.elk.alg.layered.options.OrderingStrategy;
import org.eclipse.elk.alg.layered.options.PortType;
import org.eclipse.elk.core.UnsupportedGraphException;
import org.eclipse.elk.core.labels.LabelManagementOptions;
import org.eclipse.elk.core.math.ElkPadding;
import org.eclipse.elk.core.math.KVector;
import org.eclipse.elk.core.math.KVectorChain;
import org.eclipse.elk.core.options.CoreOptions;
import org.eclipse.elk.core.options.Direction;
import org.eclipse.elk.core.options.EdgeLabelPlacement;
import org.eclipse.elk.core.options.HierarchyHandling;
import org.eclipse.elk.core.options.PortConstraints;
import org.eclipse.elk.core.options.PortLabelPlacement;
import org.eclipse.elk.core.options.PortSide;
import org.eclipse.elk.core.options.SizeConstraint;
import org.eclipse.elk.core.util.ElkUtil;
import org.eclipse.elk.core.util.adapters.ElkGraphAdapters;
import org.eclipse.elk.core.util.adapters.GraphAdapters.GraphAdapter;
import org.eclipse.elk.core.util.adapters.GraphAdapters.NodeAdapter;
import org.eclipse.elk.graph.ElkConnectableShape;
import org.eclipse.elk.graph.ElkEdge;
import org.eclipse.elk.graph.ElkEdgeSection;
import org.eclipse.elk.graph.ElkGraphElement;
import org.eclipse.elk.graph.ElkLabel;
import org.eclipse.elk.graph.ElkNode;
import org.eclipse.elk.graph.ElkPort;
import org.eclipse.elk.graph.util.ElkGraphUtil;
import org.eclipse.emf.ecore.util.EcoreUtil;

import com.google.common.base.Strings;
import com.google.common.collect.Lists;
import com.google.common.collect.Maps;

/**
 * Implements the graph import aspect of {@link ElkGraphTransformer}.
 */
class ElkGraphImporter {
    
    /** map between ElkGraph nodes / ports and the LGraph nodes / ports created for them. */
    private final Map<ElkGraphElement, LGraphElement> nodeAndPortMap = Maps.newHashMap();
    

    ///////////////////////////////////////////////////////////////////////////////////////////////////////////////
    // Import Entry Points

    /**
     * Imports the given graph.
     * 
     * @param elkgraph
     *            the graph to import.
     * @return the transformed graph.
     */
    public LGraph importGraph(final ElkNode elkgraph) {
        // Create the layered graph
        final LGraph topLevelGraph = createLGraph(elkgraph);
        
        // Assign defined port sides to all external ports 
        elkgraph.getPorts().stream().forEach(elkport -> ensureDefinedPortSide(topLevelGraph, elkport));
        
        // Transform the external ports, if any
        Set<GraphProperties> graphProperties = topLevelGraph.getProperty(InternalProperties.GRAPH_PROPERTIES);
        checkExternalPorts(elkgraph, graphProperties);
        if (graphProperties.contains(GraphProperties.EXTERNAL_PORTS)) {
            for (ElkPort elkport : elkgraph.getPorts()) {
                transformExternalPort(elkgraph, topLevelGraph, elkport);
            }
        }
        
        // Calculate the graph's minimum size
        if (shouldCalculateMinimumGraphSize(elkgraph)) {
            calculateMinimumGraphSize(elkgraph, topLevelGraph);
        }
        
        // Remember things
        if (topLevelGraph.getProperty(LayeredOptions.PARTITIONING_ACTIVATE)) {
            graphProperties.add(GraphProperties.PARTITIONS);
        }
        
        // Apply a spacing configuration based on a base value (if it has been requested)
        //  Note that the computed spacing values are set on the lgraph and not the elkgraph to avoid polluting 
        //  the input graph. If the spacing values were set on the input graph, a second layout run of the same 
        //  input graph - with a different base value - would yield an unexpected result as the computed spacing 
        //  values of the first layout run would be used (explicitly set spacing values are not overwritten).
        if (topLevelGraph.hasProperty(LayeredOptions.SPACING_BASE_VALUE)) {
            LayeredSpacings.withBaseValue(topLevelGraph.getProperty(LayeredOptions.SPACING_BASE_VALUE))
                    .apply(topLevelGraph);
        }

        // Import the graph either with or without multiple nested levels of hierarchy
        if (elkgraph.getProperty(LayeredOptions.HIERARCHY_HANDLING) == HierarchyHandling.INCLUDE_CHILDREN) {
            importHierarchicalGraph(elkgraph, topLevelGraph);
        } else {
            importFlatGraph(elkgraph, topLevelGraph);
        }
        
        return topLevelGraph;
    }
    
    /**
     * Ensures that the given port has a defined port side.
     */
    private void ensureDefinedPortSide(final LGraph lgraph, final ElkPort elkport) {
        Direction layoutDirection = lgraph.getProperty(LayeredOptions.DIRECTION);
        PortSide portSide = elkport.getProperty(LayeredOptions.PORT_SIDE);
        PortConstraints portConstraints = lgraph.getProperty(LayeredOptions.PORT_CONSTRAINTS);
        
        if (!portConstraints.isSideFixed()) {
            // We are free to assign ports to sides, so the port side will depend on the layout direction and the
            // port's net flow
            int netFlow = calculateNetFlow(elkport);
            
            if (netFlow > 0) {
                portSide = PortSide.fromDirection(layoutDirection);
            } else {
                portSide = PortSide.fromDirection(layoutDirection).opposed();
            }
            
        } else {
            // We are not free to assign port sides. If none is set, try inferring it from the port's position
            if (portSide == PortSide.UNDEFINED) {
                portSide = ElkUtil.calcPortSide(elkport, layoutDirection);
                
                // There are cases where ELK may have failed to infer the port side
                if (portSide == PortSide.UNDEFINED) {
                    portSide = PortSide.fromDirection(layoutDirection);
                }
            }
        }
        
        elkport.setProperty(LayeredOptions.PORT_SIDE, portSide);
    }
    
    /**
     * Checks whether {@link #calculateMinimumGraphSize(ElkNode, LGraph)} should be called on the given graph.
     */
    private boolean shouldCalculateMinimumGraphSize(final ElkNode elkgraph) {
        return !elkgraph.getProperty(LayeredOptions.NODE_SIZE_CONSTRAINTS).isEmpty();
    }
    
    /**
     * Asks the label and node size thing to calculate the minimum size necessary for the graph to be large enough for
     * its ports and stuff (if it's not the top level graph).
     * 
     * @param elkgraph
     *            the original ELK graph.
     * @param lgraph
     *            the imported LGraph. Its properties may be updated over the course of this method.
     */
    private void calculateMinimumGraphSize(final ElkNode elkgraph, final LGraph lgraph) {
        // If the graph is on the top level, don't bother
        if (elkgraph.getParent() == null) {
            return;
        }
        
        // If the graph has no size constraints, don't bother either
        EnumSet<SizeConstraint> sizeConstraints = lgraph.getProperty(LayeredOptions.NODE_SIZE_CONSTRAINTS);
        
        // The method should only be called if shouldCalculateMinimumGraphSize(...) returns true
        assert !sizeConstraints.isEmpty();
        
        // Ensure that the port constraints are not UNDEFINED
        if (elkgraph.getProperty(LayeredOptions.PORT_CONSTRAINTS) == PortConstraints.UNDEFINED) {
            elkgraph.setProperty(LayeredOptions.PORT_CONSTRAINTS, PortConstraints.FREE);
        }
        
        // Size constraints are not empty, so calculate the size the node and label placement code thing would like to
        // give the graph
        GraphAdapter<?> graphAdapter = ElkGraphAdapters.adapt(elkgraph.getParent());
        NodeAdapter<?> nodeAdapter = ElkGraphAdapters.adaptSingleNode(elkgraph);
        
        KVector minSize = NodeLabelAndSizeCalculator.process(graphAdapter, nodeAdapter, false, true);
        
        // Apply the minimum size a sa property and make sure the minimum size is respected by ELK Layered by making
        // sure the necessary size constraint exists
        sizeConstraints.add(SizeConstraint.MINIMUM_SIZE);
        
        KVector configuredMinSize = lgraph.getProperty(LayeredOptions.NODE_SIZE_MINIMUM);
        configuredMinSize.x = Math.max(minSize.x, configuredMinSize.x);
        configuredMinSize.y = Math.max(minSize.y, configuredMinSize.y);
    }

    /**
     * Imports the direct children of the given graph.
     * 
     * @param elkgraph
     *            graph to import.
     * @param lgraph
     *            graph to add the imported elements to.
     */
    private void importFlatGraph(final ElkNode elkgraph, final LGraph lgraph) {
        // Transform the node's children, unless we're told not to
        int index = 0;
        for (ElkNode child : elkgraph.getChildren()) {
            if (!child.getProperty(LayeredOptions.NO_LAYOUT)) {
<<<<<<< HEAD
                if (elkgraph.getProperty(LayeredOptions.CONSIDER_MODEL_ORDER_STRATEGY) != OrderingStrategy.NONE) {
=======
                if (elkgraph.getProperty(LayeredOptions.CONSIDER_MODEL_ORDER) != OrderingStrategy.NONE
                        || elkgraph.getProperty(LayeredOptions.CYCLE_BREAKING_STRATEGY)
                            == CycleBreakingStrategy.MODEL_ORDER) {
>>>>>>> c42f629f
                    child.setProperty(InternalProperties.MODEL_ORDER, index);
                    index++;
                }
                transformNode(child, lgraph);
            }
        }

        // iterate the list of contained edges to preserve the 'input order' of the edges
        // (this is not part of the previous loop since all children must have already been transformed)
        index = 0;
        for (ElkEdge elkedge : elkgraph.getContainedEdges()) {
<<<<<<< HEAD
            if (elkgraph.getProperty(LayeredOptions.CONSIDER_MODEL_ORDER_STRATEGY) != OrderingStrategy.NONE) {
=======
            if (elkgraph.getProperty(LayeredOptions.CONSIDER_MODEL_ORDER) != OrderingStrategy.NONE
                    || elkgraph.getProperty(LayeredOptions.CYCLE_BREAKING_STRATEGY)
                        == CycleBreakingStrategy.MODEL_ORDER) {
>>>>>>> c42f629f
                elkedge.setProperty(InternalProperties.MODEL_ORDER, index);
                index++;
            }
            ElkNode source = ElkGraphUtil.getSourceNode(elkedge);
            ElkNode target = ElkGraphUtil.getTargetNode(elkedge);
            
            // Is inside self loop processing enabled for this node?
            boolean enableInsideSelfLoops = source.getProperty(LayeredOptions.INSIDE_SELF_LOOPS_ACTIVATE);
            
            // Find out basic information about the edge
            boolean isToBeLaidOut = !elkedge.getProperty(LayeredOptions.NO_LAYOUT);
            boolean isInsideSelfLoop = enableInsideSelfLoops && elkedge.isSelfloop()
                    && elkedge.getProperty(LayeredOptions.INSIDE_SELF_LOOPS_YO);
            boolean connectsSiblings = source.getParent() == elkgraph && source.getParent() == target.getParent();
            boolean connectsToGraph = (source.getParent() == elkgraph && target == elkgraph) 
                    ^ (target.getParent() == elkgraph && source == elkgraph);
            
            // Only transform the edge if we are to layout the edge and if it stays in the current
            // level of hierarchy (which implies that here we don't transform inside self loops)
            if (isToBeLaidOut && !isInsideSelfLoop && (connectsToGraph || connectsSiblings)) {
                transformEdge(elkedge, elkgraph, lgraph);
            } 
        }

        // now collect inside self loops of 'elkgraph'
        if (elkgraph.getParent() != null) {
            for (ElkEdge elkedge : elkgraph.getParent().getContainedEdges()) {
                ElkNode source = ElkGraphUtil.getSourceNode(elkedge);
                if (source == elkgraph && elkedge.isSelfloop()) {
                    boolean isInsideSelfLoop = source.getProperty(LayeredOptions.INSIDE_SELF_LOOPS_ACTIVATE)
                            && elkedge.getProperty(LayeredOptions.INSIDE_SELF_LOOPS_YO);
                    if (isInsideSelfLoop) {
                        transformEdge(elkedge, elkgraph, lgraph);
                    }
                }
            }
        }
        
    }

    /**
     * Imports the graph hierarchy rooted at the given graph.
     * 
     * @param elkgraph
     *            graph to import.
     * @param lgraph
     *            graph to add the direct children of the current hierarchy level to.
     */
    private void importHierarchicalGraph(final ElkNode elkgraph, final LGraph lgraph) {
        final Queue<ElkNode> elkGraphQueue = Lists.newLinkedList();
        
        Direction parentGraphDirection = lgraph.getProperty(LayeredOptions.DIRECTION);

        // Model order index for nodes
        int index = 0;
        // Transform the node's children
        elkGraphQueue.addAll(elkgraph.getChildren());
        while (!elkGraphQueue.isEmpty()) {
            ElkNode elknode = elkGraphQueue.poll();
            
            if (elkgraph.getProperty(LayeredOptions.CONSIDER_MODEL_ORDER_STRATEGY) != OrderingStrategy.NONE) {
                // Assign a model order to the nodes as they are read
                elknode.setProperty(InternalProperties.MODEL_ORDER, index++);
            }
            
            // Check if the current node is to be laid out in the first place
            boolean isNodeToBeLaidOut = !elknode.getProperty(LayeredOptions.NO_LAYOUT);
            if (isNodeToBeLaidOut) {
                // Check if there has to be an LGraph for this node (which is the case if it has children or inside
                // self-loops, and if it does not have another layout algorithm configured)
                boolean hasChildren = !elknode.getChildren().isEmpty();
                boolean hasInsideSelfLoops = hasInsideSelfLoops(elknode);
                boolean hasHierarchyHandlingEnabled = elknode.getProperty(LayeredOptions.HIERARCHY_HANDLING)
                        == HierarchyHandling.INCLUDE_CHILDREN;
                boolean usesElkLayered = !elknode.hasProperty(CoreOptions.ALGORITHM)
                        || elknode.getProperty(CoreOptions.ALGORITHM).equals(LayeredOptions.ALGORITHM_ID);

                LGraph nestedGraph = null;
                if (usesElkLayered && hasHierarchyHandlingEnabled && (hasChildren || hasInsideSelfLoops)) {
                    nestedGraph = createLGraph(elknode);
                    nestedGraph.setProperty(LayeredOptions.DIRECTION, parentGraphDirection);
                    
                    // Apply a spacing configuration, for details see comment int #importGraph(...)
                    if (nestedGraph.hasProperty(LayeredOptions.SPACING_BASE_VALUE)) {
                        LayeredSpacings.withBaseValue(nestedGraph.getProperty(LayeredOptions.SPACING_BASE_VALUE))
                                .apply(nestedGraph);
                    }
                    
                    // We need to make sure that we make the graph large enough for any ports, node labels, etc.
                    // if the size constraints are not empty
                    if (shouldCalculateMinimumGraphSize(elknode)) {
                        final LGraph finalNestedGraph = nestedGraph;
                        elknode.getPorts().stream()
                            .forEach(elkport -> ensureDefinedPortSide(finalNestedGraph, elkport));
                        calculateMinimumGraphSize(elknode, nestedGraph);
                    }
                }
                
                // Transform da node!!!
                LGraph parentLGraph = lgraph;
                LNode parentLNode = (LNode) nodeAndPortMap.get(elknode.getParent());
                if (parentLNode != null) {
                    parentLGraph = parentLNode.getNestedGraph();
                }
                LNode lnode = transformNode(elknode, parentLGraph);
                
                // Setup hierarchical relationships
                if (nestedGraph != null) {
                    lnode.setNestedGraph(nestedGraph);
                    nestedGraph.setParentNode(lnode);
                    
                    elkGraphQueue.addAll(elknode.getChildren());
                }
            }
        }

        // Model order index for edges. 
        index = 0;
        // Transform the edges
        elkGraphQueue.add(elkgraph);
        while (!elkGraphQueue.isEmpty()) {
            ElkNode elkGraphNode = elkGraphQueue.poll();
            
            for (ElkEdge elkedge : elkGraphNode.getContainedEdges()) {
                // We don't support hyperedges
                checkEdgeValidity(elkedge);
                
                if (elkgraph.getProperty(LayeredOptions.CONSIDER_MODEL_ORDER_STRATEGY) != OrderingStrategy.NONE) {
                    // Assign a model order to the edges as they are read
                    elkedge.setProperty(InternalProperties.MODEL_ORDER, index++);
                }
                
                ElkNode sourceNode = ElkGraphUtil.connectableShapeToNode(elkedge.getSources().get(0));
                ElkNode targetNode = ElkGraphUtil.connectableShapeToNode(elkedge.getTargets().get(0));
                
                // Don't bother if either the edge or at least one of its end points are excluded from layout
                if (elkedge.getProperty(LayeredOptions.NO_LAYOUT)
                        || sourceNode.getProperty(LayeredOptions.NO_LAYOUT)
                        || targetNode.getProperty(LayeredOptions.NO_LAYOUT)) {
                    continue;
                }
                
                // Check if this edge is an inside self-loop
                boolean isInsideSelfLoop = elkedge.isSelfloop()
                        && sourceNode.getProperty(LayeredOptions.INSIDE_SELF_LOOPS_ACTIVATE)
                        && elkedge.getProperty(LayeredOptions.INSIDE_SELF_LOOPS_YO);
                
                // Find the graph the edge will be placed in. Basically, if the edge is an inside
                // self loop or connects one of its end points to a descendant, the edge will be
                // placed in the graph that represents that end point's insides. Otherwise, it will
                // be placed in the current graph.
                ElkNode parentElkGraph = elkGraphNode;
                
                if (isInsideSelfLoop || ElkGraphUtil.isDescendant(targetNode, sourceNode)) {
                    parentElkGraph = sourceNode;
                } else if (ElkGraphUtil.isDescendant(sourceNode, targetNode)) {
                    parentElkGraph = targetNode;
                }
                
                LGraph parentLGraph = lgraph;
                LNode parentLNode = (LNode) nodeAndPortMap.get(parentElkGraph);
                if (parentLNode != null) {
                    parentLGraph = parentLNode.getNestedGraph();
                }
                
                // Transform the edge, finally...
                LEdge ledge = transformEdge(elkedge, parentElkGraph, parentLGraph);
                
                // Find the graph the edge's coordinates will have to be made relative to during export. This will only
                // do something if the edge containment inside ELK Layered differs from the edge containment in the
                // ELK graph
                ledge.setProperty(InternalProperties.COORDINATE_SYSTEM_ORIGIN,
                        findCoordinateSystemOrigin(elkedge, elkgraph, lgraph));
            }
            
            // We may need to look at edges contained in the current graph node's children as well.
            // this is true unless either the current graph node does not have hierarchy handling
            // enabled, or a child has another layout algorithm configured
            boolean hasHierarchyHandlingEnabled = elkGraphNode.getProperty(LayeredOptions.HIERARCHY_HANDLING)
                    == HierarchyHandling.INCLUDE_CHILDREN;
            if (hasHierarchyHandlingEnabled) {
                for (ElkNode elkChildGraphNode : elkGraphNode.getChildren()) {
                    boolean usesElkLayered = !elkChildGraphNode.hasProperty(CoreOptions.ALGORITHM)
                            || elkChildGraphNode.getProperty(CoreOptions.ALGORITHM).equals(LayeredOptions.ALGORITHM_ID);
                    boolean partOfSameLayoutRun = elkChildGraphNode.getProperty(LayeredOptions.HIERARCHY_HANDLING)
                            == HierarchyHandling.INCLUDE_CHILDREN;
                    
                    if (usesElkLayered && partOfSameLayoutRun) {
                        elkGraphQueue.add(elkChildGraphNode);
                    }
                }
            }
        }
    }

    /**
     * Checks if the given node has any inside self loops.
     * 
     * @param elknode the node to check for inside self loops.
     * @return {@code true} if the node has inside self loops, {@code false} otherwise.
     */
    private boolean hasInsideSelfLoops(final ElkNode elknode) {
        if (elknode.getProperty(LayeredOptions.INSIDE_SELF_LOOPS_ACTIVATE)) {
            for (ElkEdge edge : ElkGraphUtil.allOutgoingEdges(elknode)) {
                if (edge.isSelfloop()) {
                    if (edge.getProperty(LayeredOptions.INSIDE_SELF_LOOPS_YO)) {
                        return true;
                    }
                }
            }
        }
        
        return false;
    }
    
    /**
     * Finds the LGraph the edge's coordinates should be relative to when the layout results are applied back. This
     * is only relevant if this differs from the graph the coordinates are relative to inside ELK Layered. In fact,
     * this method only returns something for edges that connect nodes that are not in an anscestor-descendant
     * relationship.
     */
    private LGraph findCoordinateSystemOrigin(final ElkEdge elkedge, final ElkNode topLevelElkGraph,
            final LGraph topLevelLGraph) {
        
        ElkNode source = ElkGraphUtil.connectableShapeToNode(elkedge.getSources().get(0));
        ElkNode target = ElkGraphUtil.connectableShapeToNode(elkedge.getTargets().get(0));
        
        // We're going to rule out one case after the other. If the source and the target are siblings, we're good
        // (this also includes self-loops)
        if (source.getParent() == target.getParent()) {
            return null;
        }
        
        // If the target is a descendant of the source, ELK Layered uses the source's top left corner as the origin
        // of the coordinate system, which matches how ELK graph should be constructed
        if (ElkGraphUtil.isDescendant(target, source)) {
            return null;
        }
        
        // If the source is a descendant of the target, ELK Layered uses the source's parent graph as the origin of
        // the coordinate system, while ELK will expect the first common ancestor (the target) to be the origin.
        // 
        // If source and target have no relationship to each other, ELK Layered again uses the source's parent graph
        // as the origin of the coordinate system, while ELK will expect the first common ancestor to be the origin
        ElkNode origin = elkedge.getContainingNode();
        
        // The origin must always be an ancestor of both, source and parent
        assert source == origin || ElkGraphUtil.isDescendant(source, origin);
        assert target == origin || ElkGraphUtil.isDescendant(target, origin);
        
        // Find the associated LGraph
        if (origin == topLevelElkGraph) {
            return topLevelLGraph;
        } else {
            LNode lnode = (LNode) nodeAndPortMap.get(origin);
            if (lnode != null) {
                // Find the graph that represents the node's insides
                LGraph lgraph = lnode.getNestedGraph();
                if (lgraph != null) {
                    return lgraph;
                }
            }
        }
        
        return null;
    }
    

    ///////////////////////////////////////////////////////////////////////////////////////////////////////////////
    // Graph Transformation

    /**
     * Create an LGraph from the given node.
     * 
     * @param elkgraph
     *            the parent node from which to create the LGraph
     * @return a new LGraph instance
     */
    private LGraph createLGraph(final ElkNode elkgraph) {
        LGraph lgraph = new LGraph();
        
        // Copy the properties of the KGraph to the layered graph
        lgraph.copyProperties(elkgraph);
        if (lgraph.getProperty(LayeredOptions.DIRECTION) == Direction.UNDEFINED) {
            lgraph.setProperty(LayeredOptions.DIRECTION, LGraphUtil.getDirection(lgraph));
        }
        
        // The root may have a label manager installed
        if (lgraph.getProperty(LabelManagementOptions.LABEL_MANAGER) == null) {
            ElkGraphElement root = (ElkGraphElement) EcoreUtil.getRootContainer(elkgraph);
            lgraph.setProperty(LabelManagementOptions.LABEL_MANAGER,
                    root.getProperty(LabelManagementOptions.LABEL_MANAGER));
        }
        
        // Remember the KGraph parent the LGraph was created from
        lgraph.setProperty(InternalProperties.ORIGIN, elkgraph);

        // Initialize the graph properties discovered during the transformations
        lgraph.setProperty(InternalProperties.GRAPH_PROPERTIES,
                EnumSet.noneOf(GraphProperties.class));
        
        // Adjust the padding to respect inside labels (if the graph has a parent, we need to supply that as well
        // since size information stored there may apply to the current graph node)
        ElkPadding nodeLabelpadding = NodeLabelAndSizeCalculator.computeInsideNodeLabelPadding(
                elkgraph.getParent() == null ? null : ElkGraphAdapters.adapt(elkgraph.getParent()),
                ElkGraphAdapters.adaptSingleNode(elkgraph),
                Direction.RIGHT);
        ElkPadding nodePadding = lgraph.getProperty(LayeredOptions.PADDING);

        // Setup the graph's padding
        LPadding lPadding = lgraph.getPadding();
        lPadding.add(nodePadding);
        lPadding.add(nodeLabelpadding);

        return lgraph;
    }
    

    ///////////////////////////////////////////////////////////////////////////////////////////////////////////////
    // External Port Transformation
    
    /**
     * Checks if external ports processing should be active. This is the case if the parent node has
     * ports and at least one of the following conditions is true:
     * <ul>
     *   <li>
     *     Port label placement is set to {@code INSIDE} and at least one of the ports has a label.
     *   </li>
     *   <li>
     *     At least one of the ports has an edge that connects to the insides of the parent node.
     *   </li>
     *   <li>
     *     There is a self-loop that should be routed inside the node.
     *   </li>
     * </ul>
     * 
     * @param elkgraph
     *            a KGraph we want to check for external ports.
     * @param graphProperties
     *            the set of graph properties to store our results in.
     */
    private void checkExternalPorts(final ElkNode elkgraph, final Set<GraphProperties> graphProperties) {
        final boolean enableSelfLoops = elkgraph.getProperty(LayeredOptions.INSIDE_SELF_LOOPS_ACTIVATE);
        final Set<PortLabelPlacement> portLabelPlacement = elkgraph.getProperty(LayeredOptions.PORT_LABELS_PLACEMENT);

        // We're iterating over the ports until we've determined that we have both external ports and
        // hyperedges, or if there are no more ports left
        boolean hasExternalPorts = false;
        boolean hasHyperedges = false;
        
        final Iterator<ElkPort> portIterator = elkgraph.getPorts().iterator();
        while (portIterator.hasNext() && (!hasExternalPorts || !hasHyperedges)) {
            final ElkPort elkport = portIterator.next();
            
            // Find out if there are edges connected to external ports of the graph (this is the case
            // for inside self loops as well as for edges connected to children)
            int externalPortEdges = 0;
            
            for (ElkEdge elkedge : ElkGraphUtil.allIncidentEdges(elkport)) {
                boolean isInsideSelfLoop = enableSelfLoops && elkedge.isSelfloop()
                        && elkedge.getProperty(LayeredOptions.INSIDE_SELF_LOOPS_YO);
                boolean connectsToChild = elkedge.getSources().contains(elkport)
                        ? elkgraph == ElkGraphUtil.connectableShapeToNode(elkedge.getTargets().get(0)).getParent()
                        : elkgraph == ElkGraphUtil.connectableShapeToNode(elkedge.getSources().get(0)).getParent();
                
                if (isInsideSelfLoop || connectsToChild) {
                    externalPortEdges++;
                    if (externalPortEdges > 1) {
                        break;
                    }
                }
            }
            
            // External ports?
            if (externalPortEdges > 0) {
                hasExternalPorts = true;
            } else if (portLabelPlacement.contains(PortLabelPlacement.INSIDE) && elkport.getLabels().size() > 0) {
                hasExternalPorts = true;
            }
            
            // Hyperedges, even?
            if (externalPortEdges > 1) {
                hasHyperedges = true;
            }
        }
        
        // Update graph properties
        if (hasExternalPorts) {
            graphProperties.add(GraphProperties.EXTERNAL_PORTS);
        }
        
        if (hasHyperedges) {
            graphProperties.add(GraphProperties.HYPEREDGES);
        }
    }

    /**
     * Transforms the given external port into a dummy node.
     * 
     * @param elkgraph
     *            the original KGraph
     * @param lgraph
     *            the corresponding layered graph
     * @param elkport
     *            the port to be transformed
     */
    private void transformExternalPort(final ElkNode elkgraph, final LGraph lgraph, final ElkPort elkport) {
        // We need some information about the port
        KVector elkportPosition = new KVector(
                elkport.getX() + elkport.getWidth() / 2.0,
                elkport.getY() + elkport.getHeight() / 2.0);
        int netFlow = calculateNetFlow(elkport);
        PortConstraints portConstraints = elkgraph.getProperty(LayeredOptions.PORT_CONSTRAINTS);
        
        // If we don't have a proper port side, calculate one
        PortSide portSide = elkport.getProperty(LayeredOptions.PORT_SIDE);
        assert portSide != PortSide.UNDEFINED;
        
        // If we don't have a port offset, infer one
        if (!elkport.getAllProperties().containsKey(LayeredOptions.PORT_BORDER_OFFSET)) {
            double portOffset;
            // if port coordinates are (0,0), we default to port offset 0 to make the common case frustration-free
            if (elkport.getX() == 0.0 && elkport.getY() == 0.0) {
                portOffset = 0.0;
            } else {
                portOffset = ElkUtil.calcPortOffset(elkport, portSide);
            }
            elkport.setProperty(LayeredOptions.PORT_BORDER_OFFSET, portOffset);
        }
        
        // Create the external port dummy node
        KVector graphSize = new KVector(elkgraph.getWidth(), elkgraph.getHeight());
        LNode dummy = LGraphUtil.createExternalPortDummy(
                elkport, portConstraints, portSide, netFlow, graphSize,
                elkportPosition, new KVector(elkport.getWidth(), elkport.getHeight()),
                lgraph.getProperty(LayeredOptions.DIRECTION), lgraph);
        dummy.setProperty(InternalProperties.ORIGIN, elkport);
        
        // The dummy only has one port
        LPort dummyPort = dummy.getPorts().get(0);
        dummyPort.setConnectedToExternalNodes(isConnectedToExternalNodes(elkport));
        dummy.setProperty(LayeredOptions.PORT_LABELS_PLACEMENT, PortLabelPlacement.outside());
        
        // If the compound node wants to have its port labels placed on the inside, we need to leave
        // enough space for them by creating an LLabel for the KLabels. If the compound node wants to
        // have its port labels placed on the outside, we still need to leave enough space for them
        // so the port placement does not cause problems on the outside, but we also don't want to waste
        // space inside. Thus, for east and west ports, we reduce the label width to zero, otherwise
        // we reduce the label height to zero
        boolean insidePortLabels =
                elkgraph.getProperty(LayeredOptions.PORT_LABELS_PLACEMENT).contains(PortLabelPlacement.INSIDE);

        // Transform all of the port's labels
        for (ElkLabel elklabel : elkport.getLabels()) {
            if (!elklabel.getProperty(LayeredOptions.NO_LAYOUT) && !Strings.isNullOrEmpty(elklabel.getText())) {
                LLabel llabel = transformLabel(elklabel);
                dummyPort.getLabels().add(llabel);
                
                // If port labels are placed outside, modify the size
                // If the port labels are fixed, we should consider the part that is inside the node and not 0.
                if (!insidePortLabels) {
                    double insidePart = 0;
                    if (PortLabelPlacement.isFixed(elkgraph.getProperty(LayeredOptions.PORT_LABELS_PLACEMENT))) {
                        // We use 0 as port border offset here, as we only want the label part that is
                        // inside the node "after" the port.
                        insidePart = ElkUtil.computeInsidePart(new KVector(elklabel.getX(), elklabel.getY()),
                                new KVector(elklabel.getWidth(), elklabel.getHeight()),
                                new KVector(elkport.getWidth(), elkport.getHeight()), 0, portSide);
                    }
                    switch (portSide) {
                    case EAST:
                    case WEST:
                        llabel.getSize().x = insidePart;
                        break;

                    case NORTH:
                    case SOUTH:
                        llabel.getSize().y = insidePart;
                        break;
                    }
                }
            }
        }
        
        // Remember the relevant spacings that will apply to the labels here. It's not the spacings in the graph, but
        // in the parent
        dummy.setProperty(LayeredOptions.SPACING_LABEL_PORT,
                elkgraph.getParent().getProperty(LayeredOptions.SPACING_LABEL_PORT));
        dummy.setProperty(LayeredOptions.SPACING_LABEL_LABEL,
                elkgraph.getParent().getProperty(LayeredOptions.SPACING_LABEL_LABEL));
        
        // Put the external port dummy into our graph and associate it with the original KPort
        lgraph.getLayerlessNodes().add(dummy);
        nodeAndPortMap.put(elkport, dummy);
    }
    
    /**
     * Count how many edges want the port to be an output port of the parent and how many want it to
     * be an input port. An edge coming into the port from the inside votes for the port to be an
     * output port of the parent, as does an edge leaving the port for the outside. The result returned
     * by this method is the so-called net flow as fed into {@code createExternalPort(..)}.
     * 
     * @param elkport
     *            the port to look at.
     * @return the port's net flow.
     */
    private int calculateNetFlow(final ElkPort elkport) {
        final ElkNode elkgraph = elkport.getParent();
        final boolean insideSelfLoopsEnabled = elkgraph.getProperty(LayeredOptions.INSIDE_SELF_LOOPS_ACTIVATE);

        int outputPortVote = 0, inputPortVote = 0;
        
        // Iterate over outgoing edges
        for (ElkEdge outgoingEdge : elkport.getOutgoingEdges()) {
            final boolean isSelfLoop = outgoingEdge.isSelfloop();
            final boolean isInsideSelfLoop = isSelfLoop && insideSelfLoopsEnabled
                    && outgoingEdge.getProperty(LayeredOptions.INSIDE_SELF_LOOPS_YO);
            final ElkNode targetNode = ElkGraphUtil.connectableShapeToNode(outgoingEdge.getTargets().get(0));

            if (isSelfLoop && isInsideSelfLoop) {
                inputPortVote++;
            } else if (isSelfLoop && !isInsideSelfLoop) {
                outputPortVote++;
            } else if (targetNode.getParent() == elkgraph || targetNode  == elkgraph) {
                inputPortVote++;
            } else {
                outputPortVote++;
            }
        }
        
        // Iterate over incoming edges
        for (ElkEdge incomingEdge : elkport.getIncomingEdges()) {
            final boolean isSelfLoop = incomingEdge.isSelfloop();
            final boolean isInsideSelfLoop = isSelfLoop && insideSelfLoopsEnabled
                    && incomingEdge.getProperty(LayeredOptions.INSIDE_SELF_LOOPS_YO);
            final ElkNode sourceNode = ElkGraphUtil.connectableShapeToNode(incomingEdge.getSources().get(0));

            if (isSelfLoop && isInsideSelfLoop) {
                outputPortVote++;
            } else if (isSelfLoop && !isInsideSelfLoop) {
                inputPortVote++;
            } else if (sourceNode.getParent() == elkgraph || sourceNode  == elkgraph) {
                outputPortVote++;
            } else {
                inputPortVote++;
            }
        }
        
        return outputPortVote - inputPortVote;
    }
    
    /**
     * Checks whether the given (external) port has connections to the outside (that is, to non-descendants).
     */
    private boolean isConnectedToExternalNodes(final ElkPort elkport) {
        ElkNode parent = elkport.getParent();
        
        for (ElkEdge outEdge : elkport.getOutgoingEdges()) {
            ElkNode targetNode = ElkGraphUtil.connectableShapeToNode(outEdge.getTargets().get(0));
            
            if (!ElkGraphUtil.isDescendant(targetNode, parent)) {
                return true;
            }
        }
        
        for (ElkEdge inEdge : elkport.getIncomingEdges()) {
            ElkNode sourceNode = ElkGraphUtil.connectableShapeToNode(inEdge.getSources().get(0));
            
            if (!ElkGraphUtil.isDescendant(sourceNode, parent)) {
                return true;
            }
        }
        
        return false;
    }
    

    ///////////////////////////////////////////////////////////////////////////////////////////////////////////////
    // Node Transformation

    /**
     * Transforms the given node and its contained ports.
     * 
     * @param elknode
     *            the node to transform
     * @param lgraph
     *            the layered graph into which the transformed node is put
     * @return the transformed node
     */
    private LNode transformNode(final ElkNode elknode, final LGraph lgraph) {
        // add a new node to the layered graph, copying its position
        LNode lnode = new LNode(lgraph);
        lnode.copyProperties(elknode);
        lnode.setProperty(InternalProperties.ORIGIN, elknode);
        
        lnode.getSize().x = elknode.getWidth();
        lnode.getSize().y = elknode.getHeight();
        lnode.getPosition().x = elknode.getX();
        lnode.getPosition().y = elknode.getY();
        
        lgraph.getLayerlessNodes().add(lnode);
        nodeAndPortMap.put(elknode, lnode);
        
        // check if the node is a compound node in the original graph
        if (!elknode.getChildren().isEmpty() || elknode.getProperty(LayeredOptions.INSIDE_SELF_LOOPS_ACTIVATE)) {
            lnode.setProperty(InternalProperties.COMPOUND_NODE, true);
        }

        Set<GraphProperties> graphProperties = lgraph.getProperty(InternalProperties.GRAPH_PROPERTIES);
        
        // port constraints and sides cannot be undefined
        PortConstraints portConstraints = lnode.getProperty(LayeredOptions.PORT_CONSTRAINTS);
        if (portConstraints == PortConstraints.UNDEFINED) {
            lnode.setProperty(LayeredOptions.PORT_CONSTRAINTS, PortConstraints.FREE);
        } else if (portConstraints != PortConstraints.FREE) {
            // if the port constraints are not free, set the appropriate graph property
            graphProperties.add(GraphProperties.NON_FREE_PORTS);
        }

        // transform the ports
        Direction direction = lgraph.getProperty(LayeredOptions.DIRECTION);
        for (ElkPort elkport : elknode.getPorts()) {
            if (!elkport.getProperty(LayeredOptions.NO_LAYOUT)) {
                transformPort(elkport, lnode, graphProperties, direction, portConstraints);
            }
        }

        // add the node's labels
        for (ElkLabel elklabel : elknode.getLabels()) {
            if (!elklabel.getProperty(LayeredOptions.NO_LAYOUT) && !Strings.isNullOrEmpty(elklabel.getText())) {
                lnode.getLabels().add(transformLabel(elklabel));
            }
        }

        if (lnode.getProperty(LayeredOptions.COMMENT_BOX)) {
            graphProperties.add(GraphProperties.COMMENTS);
        }

        // if we have a hypernode without ports, create a default input and output port
        if (lnode.getProperty(LayeredOptions.HYPERNODE)) {
            graphProperties.add(GraphProperties.HYPERNODES);
            graphProperties.add(GraphProperties.HYPEREDGES);
            lnode.setProperty(LayeredOptions.PORT_CONSTRAINTS, PortConstraints.FREE);
        }
        
        return lnode;
    }
    

    ///////////////////////////////////////////////////////////////////////////////////////////////////////////////
    // Port Transformation
    
    /**
     * Transforms the given port. The new port will be added to the given node and will be
     * registered with the {@code transformMap}.
     * 
     * @param elkport
     *            the port to transform.
     * @param parentLNode
     *            the node the port should be added to.
     * @param graphProperties
     *            the graph properties of the graph the transformed port will be part of. The graph
     *            properties are modified depending on the port's properties.
     * @param layoutDirection
     *            the layout direction in the graph the port will be part of.
     * @param portConstraints
     *            the port constraints of the port's node.
     * @return the transformed port.
     */
    private LPort transformPort(final ElkPort elkport, final LNode parentLNode,
            final Set<GraphProperties> graphProperties, final Direction layoutDirection,
            final PortConstraints portConstraints) {
        
        // create layered port, copying its position
        LPort lport = new LPort();
        lport.copyProperties(elkport);
        lport.setSide(elkport.getProperty(LayeredOptions.PORT_SIDE));
        lport.setProperty(InternalProperties.ORIGIN, elkport);
        lport.setNode(parentLNode);
        
        KVector portSize = lport.getSize();
        portSize.x = elkport.getWidth();
        portSize.y = elkport.getHeight();
        
        KVector portPos = lport.getPosition();
        portPos.x = elkport.getX();
        portPos.y = elkport.getY();
        
        nodeAndPortMap.put(elkport, lport);
        
        // check if the original port has any outgoing connections to descendants of its node
        boolean connectionsToDescendants = elkport.getOutgoingEdges().stream()
             // All targets of each edge
            .flatMap(edge -> edge.getTargets().stream())
             // Target connectable shapes to nodes
            .map(ElkGraphUtil::connectableShapeToNode)
            // Check if any target is a descendant of the port's parent node
            .anyMatch(targetNode -> ElkGraphUtil.isDescendant(targetNode, elkport.getParent()));
        
        // there could be yet incoming connections from descendants
        if (!connectionsToDescendants) {
            // check if the original port has any incoming connections from descendants of its node
            connectionsToDescendants = elkport.getIncomingEdges().stream()
                 // All sources of each edge
                .flatMap(edge -> edge.getSources().stream())
                 // Source connectable shapes to nodes
                .map(ElkGraphUtil::connectableShapeToNode)
                // Check if any source is a descendant of the port's parent node
                .anyMatch(sourceNode -> ElkGraphUtil.isDescendant(sourceNode, elkport.getParent()));
        }
        
        // if there are still no connections to descendants, there might yet be inside self loops involved
        if (!connectionsToDescendants) {
            // check if the original port has any incoming connections from descendants of its node
            connectionsToDescendants = elkport.getOutgoingEdges().stream()
                    // All targets of each edge
                   .anyMatch(edge -> edge.isSelfloop() && edge.getProperty(LayeredOptions.INSIDE_SELF_LOOPS_YO));
        }
        
        // if we have found connections to / from descendants, mark the port accordingly
        lport.setProperty(InternalProperties.INSIDE_CONNECTIONS, connectionsToDescendants);

        // initialize the port's side, offset, and anchor point
        LGraphUtil.initializePort(lport, portConstraints, layoutDirection,
                elkport.getProperty(LayeredOptions.PORT_ANCHOR));

        // create the port's labels
        for (ElkLabel elklabel : elkport.getLabels()) {
            if (!elklabel.getProperty(LayeredOptions.NO_LAYOUT) && !Strings.isNullOrEmpty(elklabel.getText())) {
                lport.getLabels().add(transformLabel(elklabel));
            }
        }
        
        switch (layoutDirection) {
        case LEFT:
        case RIGHT:
            if (lport.getSide() == PortSide.NORTH || lport.getSide() == PortSide.SOUTH) {
                graphProperties.add(GraphProperties.NORTH_SOUTH_PORTS);
            }
            break;
        case UP:
        case DOWN:
            if (lport.getSide() == PortSide.EAST || lport.getSide() == PortSide.WEST) {
                graphProperties.add(GraphProperties.NORTH_SOUTH_PORTS);
            }
            break;
        }
        
        return lport;
    }
    

    ///////////////////////////////////////////////////////////////////////////////////////////////////////////////
    // Edge Transformation

    /**
     * Transforms the given edge if it's not a hyperedge. If it is a hyperedge, throws an exception.
     * 
     * @param elkedge the edge to transform
     * @param elkparent the node in the original graph which currently gets transformed into {@code lgraph}
     * @param lgraph the layered graph
     * @return the transformed edge, or {@code null} if it cannot be transformed
     * @throws UnsupportedGraphException if the edge is a hyperedge.
     */
    private LEdge transformEdge(final ElkEdge elkedge, final ElkNode elkparent, final LGraph lgraph) {
        checkEdgeValidity(elkedge);
        
        // Get a few basic information about the edge
        ElkConnectableShape elkSourceShape = elkedge.getSources().get(0);
        ElkConnectableShape elkTargetShape = elkedge.getTargets().get(0);
        ElkNode elkSourceNode = ElkGraphUtil.connectableShapeToNode(elkSourceShape);
        ElkNode elkTargetNode = ElkGraphUtil.connectableShapeToNode(elkTargetShape);
        
        ElkEdgeSection edgeSection = elkedge.getSections().isEmpty() ? null : elkedge.getSections().get(0);
        
        // Find the transformed source and target nodes
        LNode sourceLNode = (LNode) nodeAndPortMap.get(elkSourceNode);
        LNode targetLNode = (LNode) nodeAndPortMap.get(elkTargetNode);
        LPort sourceLPort = null;
        LPort targetLPort = null;

        // Find the transformed source port, if any
        if (elkSourceShape instanceof ElkPort) {
            // If the ElkPort is a regular port, it will map to an LPort; if it's an external port, it
            // will map to an LNode
            LGraphElement sourceElem = nodeAndPortMap.get(elkSourceShape);
            if (sourceElem instanceof LPort) {
                sourceLPort = (LPort) sourceElem;
            } else if (sourceElem instanceof LNode) {
                sourceLNode = (LNode) sourceElem;
                sourceLPort = sourceLNode.getPorts().get(0);
            }
        }

        // Find the transformed target port, if any
        if (elkTargetShape instanceof ElkPort) {
            // If the ElkPort is a regular port, it will map to an LPort; if it's an external port, it
            // will map to an LNode
            LGraphElement targetElem = nodeAndPortMap.get(elkTargetShape);
            if (targetElem instanceof LPort) {
                targetLPort = (LPort) targetElem;
            } else if (targetElem instanceof LNode) {
                targetLNode = (LNode) targetElem;
                targetLPort = targetLNode.getPorts().get(0);
            }
        }
        
        // If either the source or the target of the edge wasn't properly transformed for whatever
        // reason, we back out
        if (sourceLNode == null || targetLNode == null) {
            throw new UnsupportedGraphException("The source or the target of edge " + elkedge + " could not be found. "
                    + "This usually happens when an edge connects a node laid out by ELK Layered to a node in "
                    + "another level of hierarchy laid out by either another instance of ELK Layered or another "
                    + "layout algorithm alltogether. The former can be solved by setting the hierarchyHandling "
                    + "option to INCLUDE_CHILDREN.");
        }
        
        // Create a layered edge
        LEdge ledge = new LEdge();
        ledge.copyProperties(elkedge);
        ledge.setProperty(InternalProperties.ORIGIN, elkedge);
        
        // Clear junction points, since they are recomputed from scratch
        ledge.setProperty(LayeredOptions.JUNCTION_POINTS, null);
        
        // If we have a self-loop, set the appropriate graph property
        Set<GraphProperties> graphProperties = lgraph.getProperty(InternalProperties.GRAPH_PROPERTIES);
        if (sourceLNode == targetLNode) {
            graphProperties.add(GraphProperties.SELF_LOOPS);
        }

        // Create source and target ports if they do not exist yet
        if (sourceLPort == null) {
            PortType portType = PortType.OUTPUT;
            KVector sourcePoint = null;
            
            if (edgeSection != null && sourceLNode.getProperty(LayeredOptions.PORT_CONSTRAINTS).isSideFixed()) {
                sourcePoint = new KVector(edgeSection.getStartX(), edgeSection.getStartY());
                
                // The coordinates need to be relative to us
                ElkUtil.toAbsolute(sourcePoint, elkedge.getContainingNode());
                ElkUtil.toRelative(sourcePoint, elkparent);
                
                // If the edge is hierarchical (in which case it can only be that the target is a descendant of the
                // source), we may need to adjust the coordinates
                if (ElkGraphUtil.isDescendant(elkTargetNode, elkSourceNode)) {
                    // External source port: put it on the west side
                    portType = PortType.INPUT;
                    sourcePoint.add(sourceLNode.getPosition());
                }
            }
            sourceLPort = LGraphUtil.createPort(sourceLNode, sourcePoint, portType, lgraph);
        }
        
        if (targetLPort == null) {
            PortType portType = PortType.INPUT;
            KVector targetPoint = null;
            
            if (edgeSection != null && targetLNode.getProperty(LayeredOptions.PORT_CONSTRAINTS).isSideFixed()) {
                targetPoint = new KVector(edgeSection.getEndX(), edgeSection.getEndY());
                
                // Adjust the coordinates
                // MIGRATE Not sure yet if this really does what we want it to do
                ElkUtil.toAbsolute(targetPoint, elkedge.getContainingNode());
                ElkUtil.toRelative(targetPoint, elkparent);
            }
            
            targetLPort = LGraphUtil.createPort(targetLNode, targetPoint, portType, targetLNode.getGraph());
        }
        
        // Finally set the source and target of the edge
        ledge.setSource(sourceLPort);
        ledge.setTarget(targetLPort);
        
        // If the ports have multiple incoming or outgoing edges, the HYPEREDGE property needs to be set
        if (sourceLPort.getIncomingEdges().size() > 1 || sourceLPort.getOutgoingEdges().size() > 1
                || targetLPort.getIncomingEdges().size() > 1 || targetLPort.getOutgoingEdges().size() > 1) {
            
            graphProperties.add(GraphProperties.HYPEREDGES);
        }

        // Transform the edge's labels
        for (ElkLabel elklabel : elkedge.getLabels()) {
            if (!elklabel.getProperty(LayeredOptions.NO_LAYOUT) && !Strings.isNullOrEmpty(elklabel.getText())) {
                LLabel llabel = transformLabel(elklabel);
                ledge.getLabels().add(llabel);
                
                // Depending on the label placement, we want to set graph properties and make sure the
                // edge label placement is actually properly defined
                switch (llabel.getProperty(LayeredOptions.EDGE_LABELS_PLACEMENT)) {
                case HEAD:
                case TAIL:
                    graphProperties.add(GraphProperties.END_LABELS);
                    break;
                    
                case CENTER:
                    graphProperties.add(GraphProperties.CENTER_LABELS);
                    llabel.setProperty(LayeredOptions.EDGE_LABELS_PLACEMENT, EdgeLabelPlacement.CENTER);
                }
            }
        }
        
        // Copy the original bend points of the edge in case they are required
        CrossingMinimizationStrategy crossMinStrat = lgraph.getProperty(LayeredOptions.CROSSING_MINIMIZATION_STRATEGY);
        NodePlacementStrategy nodePlaceStrat = lgraph.getProperty(LayeredOptions.NODE_PLACEMENT_STRATEGY);
        boolean bendPointsRequired = crossMinStrat == CrossingMinimizationStrategy.INTERACTIVE
                || nodePlaceStrat == NodePlacementStrategy.INTERACTIVE;
        
        if (edgeSection != null && !edgeSection.getBendPoints().isEmpty() && bendPointsRequired) {
            KVectorChain originalBendpoints = ElkUtil.createVectorChain(edgeSection);
            KVectorChain importedBendpoints = new KVectorChain();
            
            // MIGRATE We may have to do some coordinate conversion here
            for (KVector point : originalBendpoints) {
                importedBendpoints.add(new KVector(point));
            }
            ledge.setProperty(InternalProperties.ORIGINAL_BENDPOINTS, importedBendpoints);
        }
        
        return ledge;
    }
    
    /**
     * Checks if the given edge has exactly one source and one parent.
     * 
     * @param edge the edge to check.
     * @throws UnsupportedGraphException if the edge does not meet the criteria.
     */
    private void checkEdgeValidity(final ElkEdge edge) {
        if (edge.getSources().isEmpty()) {
            throw new UnsupportedGraphException("Edges must have a source.");
        } else if (edge.getTargets().isEmpty()) {
            throw new UnsupportedGraphException("Edges must have a target.");
        } else if (edge.isHyperedge()) {
            throw new UnsupportedGraphException("Hyperedges are not supported.");
        }
    }
    

    ///////////////////////////////////////////////////////////////////////////////////////////////////////////////
    // Label Transformation

    /**
     * Transform the given {@code ElkLabel} into an {@code LLabel}.
     * 
     * @param elklabel the label to transform.
     * @return the created {@code LLabel}.
     */
    private LLabel transformLabel(final ElkLabel elklabel) {
        LLabel newLabel = new LLabel(elklabel.getText());
        
        newLabel.copyProperties(elklabel);
        newLabel.setProperty(InternalProperties.ORIGIN, elklabel);
        
        newLabel.getSize().x = elklabel.getWidth();
        newLabel.getSize().y = elklabel.getHeight();
        newLabel.getPosition().x = elklabel.getX();
        newLabel.getPosition().y = elklabel.getY();
        
        return newLabel;
    }

}<|MERGE_RESOLUTION|>--- conflicted
+++ resolved
@@ -225,13 +225,9 @@
         int index = 0;
         for (ElkNode child : elkgraph.getChildren()) {
             if (!child.getProperty(LayeredOptions.NO_LAYOUT)) {
-<<<<<<< HEAD
-                if (elkgraph.getProperty(LayeredOptions.CONSIDER_MODEL_ORDER_STRATEGY) != OrderingStrategy.NONE) {
-=======
-                if (elkgraph.getProperty(LayeredOptions.CONSIDER_MODEL_ORDER) != OrderingStrategy.NONE
+                if (elkgraph.getProperty(LayeredOptions.CONSIDER_MODEL_ORDER_STRATEGY) != OrderingStrategy.NONE
                         || elkgraph.getProperty(LayeredOptions.CYCLE_BREAKING_STRATEGY)
                             == CycleBreakingStrategy.MODEL_ORDER) {
->>>>>>> c42f629f
                     child.setProperty(InternalProperties.MODEL_ORDER, index);
                     index++;
                 }
@@ -243,13 +239,9 @@
         // (this is not part of the previous loop since all children must have already been transformed)
         index = 0;
         for (ElkEdge elkedge : elkgraph.getContainedEdges()) {
-<<<<<<< HEAD
-            if (elkgraph.getProperty(LayeredOptions.CONSIDER_MODEL_ORDER_STRATEGY) != OrderingStrategy.NONE) {
-=======
-            if (elkgraph.getProperty(LayeredOptions.CONSIDER_MODEL_ORDER) != OrderingStrategy.NONE
+            if (elkgraph.getProperty(LayeredOptions.CONSIDER_MODEL_ORDER_STRATEGY) != OrderingStrategy.NONE
                     || elkgraph.getProperty(LayeredOptions.CYCLE_BREAKING_STRATEGY)
                         == CycleBreakingStrategy.MODEL_ORDER) {
->>>>>>> c42f629f
                 elkedge.setProperty(InternalProperties.MODEL_ORDER, index);
                 index++;
             }
@@ -310,7 +302,9 @@
         while (!elkGraphQueue.isEmpty()) {
             ElkNode elknode = elkGraphQueue.poll();
             
-            if (elkgraph.getProperty(LayeredOptions.CONSIDER_MODEL_ORDER_STRATEGY) != OrderingStrategy.NONE) {
+            if (elkgraph.getProperty(LayeredOptions.CONSIDER_MODEL_ORDER_STRATEGY) != OrderingStrategy.NONE
+                    || elkgraph.getProperty(LayeredOptions.CYCLE_BREAKING_STRATEGY)
+                        == CycleBreakingStrategy.MODEL_ORDER) {
                 // Assign a model order to the nodes as they are read
                 elknode.setProperty(InternalProperties.MODEL_ORDER, index++);
             }
@@ -377,7 +371,9 @@
                 // We don't support hyperedges
                 checkEdgeValidity(elkedge);
                 
-                if (elkgraph.getProperty(LayeredOptions.CONSIDER_MODEL_ORDER_STRATEGY) != OrderingStrategy.NONE) {
+                if (elkgraph.getProperty(LayeredOptions.CONSIDER_MODEL_ORDER_STRATEGY) != OrderingStrategy.NONE
+                        || elkgraph.getProperty(LayeredOptions.CYCLE_BREAKING_STRATEGY)
+                            == CycleBreakingStrategy.MODEL_ORDER) {
                     // Assign a model order to the edges as they are read
                     elkedge.setProperty(InternalProperties.MODEL_ORDER, index++);
                 }
