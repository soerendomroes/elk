--- conflicted
+++ resolved
@@ -304,11 +304,7 @@
             
             if (elkgraph.getProperty(LayeredOptions.CONSIDER_MODEL_ORDER_STRATEGY) != OrderingStrategy.NONE
                     || elkgraph.getProperty(LayeredOptions.CYCLE_BREAKING_STRATEGY)
-<<<<<<< HEAD
-                        == CycleBreakingStrategy.MODEL_ORDER) {
-=======
                     == CycleBreakingStrategy.MODEL_ORDER) {
->>>>>>> f0ca2671
                 // Assign a model order to the nodes as they are read
                 elknode.setProperty(InternalProperties.MODEL_ORDER, index++);
             }
@@ -377,11 +373,7 @@
                 
                 if (elkgraph.getProperty(LayeredOptions.CONSIDER_MODEL_ORDER_STRATEGY) != OrderingStrategy.NONE
                         || elkgraph.getProperty(LayeredOptions.CYCLE_BREAKING_STRATEGY)
-<<<<<<< HEAD
-                            == CycleBreakingStrategy.MODEL_ORDER) {
-=======
                         == CycleBreakingStrategy.MODEL_ORDER) {
->>>>>>> f0ca2671
                     // Assign a model order to the edges as they are read
                     elkedge.setProperty(InternalProperties.MODEL_ORDER, index++);
                 }
