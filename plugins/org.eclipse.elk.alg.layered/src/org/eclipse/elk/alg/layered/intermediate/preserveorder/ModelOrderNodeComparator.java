--- conflicted
+++ resolved
@@ -47,8 +47,6 @@
     private HashMap<LNode, HashSet<LNode>> smallerThan = new HashMap<>();
     
     /**
-<<<<<<< HEAD
-=======
      * Dummy node sorting strategy when compared to nodes with no connection to the previous layer.
      */
     private LongEdgeOrderingStrategy longEdgeNodeOrder = LongEdgeOrderingStrategy.EQUAL;
@@ -68,7 +66,6 @@
     }
 
     /**
->>>>>>> 62534d53
      * Creates a comparator to compare {@link LNode}s in the same layer.
      * 
      * @param previousLayer The previous layer
@@ -235,25 +232,4 @@
             biggerThan.get(veryBig).addAll(smallerNodeBiggerThan);
         }
     }
-    
-    private void updateBiggerAndSmallerAssociations(final LNode bigger, final LNode smaller) {
-        HashSet<LNode> biggerNodeBiggerThan = biggerThan.get(bigger);
-        HashSet<LNode> smallerNodeBiggerThan = biggerThan.get(smaller);
-        biggerNodeBiggerThan.add(smaller);
-        for (LNode node : smallerNodeBiggerThan) {
-            if (!biggerNodeBiggerThan.contains(node)) {
-                updateBiggerAndSmallerAssociations(bigger, node);
-            }
-        }
-        
-
-        HashSet<LNode> biggerNodeSmallerThan = smallerThan.get(bigger);
-        HashSet<LNode> smallerNodeSmallerThan = smallerThan.get(smaller);
-        smallerNodeSmallerThan.add(bigger);
-        for (LNode node : biggerNodeSmallerThan) {
-            if (!smallerNodeSmallerThan.contains(node)) {
-                updateBiggerAndSmallerAssociations(node, smaller);
-            }
-        }
-    }
 }