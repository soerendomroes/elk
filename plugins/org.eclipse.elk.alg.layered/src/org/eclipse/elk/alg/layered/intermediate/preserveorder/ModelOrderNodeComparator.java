--- conflicted
+++ resolved
@@ -10,11 +10,8 @@
 package org.eclipse.elk.alg.layered.intermediate.preserveorder;
 
 import java.util.Comparator;
-<<<<<<< HEAD
 import java.util.HashMap;
 import java.util.HashSet;
-=======
->>>>>>> ea983870
 
 import org.eclipse.elk.alg.layered.graph.LEdge;
 import org.eclipse.elk.alg.layered.graph.LNode;
@@ -41,7 +38,6 @@
     private final OrderingStrategy orderingStrategy;
     
     /**
-<<<<<<< HEAD
      * Each node has an entry of nodes for which it is bigger.
      */
     private HashMap<LNode, HashSet<LNode>> biggerThan = new HashMap<>();
@@ -50,7 +46,7 @@
      */
     private HashMap<LNode, HashSet<LNode>> smallerThan = new HashMap<>();
     
-=======
+    /**
      * Dummy node sorting strategy when compared to nodes with no connection to the previous layer.
      */
     private LongEdgeOrderingStrategy longEdgeNodeOrder = LongEdgeOrderingStrategy.EQUAL;
@@ -69,7 +65,6 @@
         thePreviousLayer.getNodes().toArray(this.previousLayer);
     }
 
->>>>>>> ea983870
     /**
      * Creates a comparator to compare {@link LNode}s in the same layer.
      * 
