/*******************************************************************************
 * Copyright (c) 2012, 2020 Kiel University and others.
 * 
 * This program and the accompanying materials are made available under the
 * terms of the Eclipse Public License 2.0 which is available at
 * http://www.eclipse.org/legal/epl-2.0.
 *
 * SPDX-License-Identifier: EPL-2.0
 *******************************************************************************/
package org.eclipse.elk.alg.layered.components;

import java.util.Collections;
import java.util.Comparator;
import java.util.List;

import org.eclipse.elk.alg.layered.graph.LGraph;
import org.eclipse.elk.alg.layered.graph.LNode;
import org.eclipse.elk.alg.layered.options.LayeredOptions;
import org.eclipse.elk.alg.layered.options.OrderingStrategy;
import org.eclipse.elk.core.math.KVector;

/**
 * A simple graph placer that places components into rows, trying to make the result fit a configurable
 * aspect ratio. This graph placer does not pay attention to external port connections and should not
 * be used in the presence of such connections.
 * 
 * <p>This is the first algorithm implemented to place the different connected components of a graph,
 * and was formerly the implementation of the {@link ComponentsProcessor#combine(List)} method.</p>
 * 
 * <p>The target graph must not be contained in the list of components, except if there is only
 * one component.</p>
 * 
 * @author msp
 * @author cds
 */
final class SimpleRowGraphPlacer extends AbstractGraphPlacer {
    
    @Override
    public void combine(final List<LGraph> components, final LGraph target) {
        if (components.size() == 1) {
            LGraph source = components.get(0);
            if (source != target) {
                target.getLayerlessNodes().clear();
                moveGraph(target, source, 0, 0);
                target.copyProperties(source);
                target.getPadding().copy(source.getPadding());
                target.getSize().x = source.getSize().x;
                target.getSize().y = source.getSize().y;
            }
            return;
        } else if (components.isEmpty()) {
            target.getLayerlessNodes().clear();
            target.getSize().x = 0;
            target.getSize().y = 0;
            return;
        }
        assert !components.contains(target);
        
        // assign priorities
        for (LGraph graph : components) {
            int priority = 0;
            for (LNode node : graph.getLayerlessNodes()) {
                priority += node.getProperty(LayeredOptions.PRIORITY);
            }
            graph.id = priority;
        }

        // sort the components by their priority and size.
        // If preserve order is set, we do not consider the size.
        Collections.sort(components, new Comparator<LGraph>() {
            public int compare(final LGraph graph1, final LGraph graph2) {
                int prio = graph2.id - graph1.id;
                if (prio == 0) {
<<<<<<< HEAD
                    if (graph1.getProperty(LayeredOptions.CONSIDER_MODEL_ORDER) == OrderingStrategy.NONE
                            && !graph1.getProperty(LayeredOptions.CROSSING_MINIMIZATION_FORCE_NODE_MODEL_ORDER)) {
=======
                    if (graph1.getProperty(LayeredOptions.CONSIDER_MODEL_ORDER_STRATEGY) == OrderingStrategy.NONE) {
>>>>>>> 62534d53
                        double size1 = graph1.getSize().x * graph1.getSize().y;
                        double size2 = graph2.getSize().x * graph2.getSize().y;
                        return Double.compare(size1, size2);
                    }
                }
                return prio;
            }
        });
        
        LGraph firstComponent = components.get(0);
        target.getLayerlessNodes().clear();
        target.copyProperties(firstComponent);
        
        // determine the maximal row width by the maximal box width and the total area
        double maxRowWidth = 0.0f;
        double totalArea = 0.0f;
        for (LGraph graph : components) {
            KVector size = graph.getSize();
            maxRowWidth = Math.max(maxRowWidth, size.x);
            totalArea += size.x * size.y;
        }
        maxRowWidth = Math.max(maxRowWidth, (float) Math.sqrt(totalArea)
                * target.getProperty(LayeredOptions.ASPECT_RATIO));
        double componentSpacing = target.getProperty(LayeredOptions.SPACING_COMPONENT_COMPONENT);

        // place nodes iteratively into rows
        double xpos = 0, ypos = 0, highestBox = 0, broadestRow = componentSpacing;
        for (LGraph graph : components) {
            KVector size = graph.getSize();
            if (xpos + size.x > maxRowWidth) {
                // place the graph into the next row
                xpos = 0;
                ypos += highestBox + componentSpacing;
                highestBox = 0;
            }
            KVector offset = graph.getOffset();
            offsetGraph(graph, xpos + offset.x, ypos + offset.y);
            offset.reset();
            broadestRow = Math.max(broadestRow, xpos + size.x);
            highestBox = Math.max(highestBox, size.y);
            xpos += size.x + componentSpacing;
        }
        
        target.getSize().x = broadestRow;
        target.getSize().y = ypos + highestBox;
        
        // if compaction is desired, do so!
        if (firstComponent.getProperty(LayeredOptions.COMPACTION_CONNECTED_COMPONENTS)) {
            ComponentsCompactor compactor = new ComponentsCompactor();
            compactor.compact(components, target.getSize(), componentSpacing);

            // the compaction algorithm places components absolutely,
            // therefore we have to use the final drawing's offset
            for (LGraph h : components) {
                h.getOffset().reset().add(compactor.getOffset());
            }

            // set the new graph size
            target.getSize().reset().add(compactor.getGraphSize());
        }

        // finally move the components to the combined graph
        moveGraphs(target, components, 0, 0);
    }

}<|MERGE_RESOLUTION|>--- conflicted
+++ resolved
@@ -71,12 +71,8 @@
             public int compare(final LGraph graph1, final LGraph graph2) {
                 int prio = graph2.id - graph1.id;
                 if (prio == 0) {
-<<<<<<< HEAD
-                    if (graph1.getProperty(LayeredOptions.CONSIDER_MODEL_ORDER) == OrderingStrategy.NONE
+                    if (graph1.getProperty(LayeredOptions.CONSIDER_MODEL_ORDER_STRATEGY) == OrderingStrategy.NONE
                             && !graph1.getProperty(LayeredOptions.CROSSING_MINIMIZATION_FORCE_NODE_MODEL_ORDER)) {
-=======
-                    if (graph1.getProperty(LayeredOptions.CONSIDER_MODEL_ORDER_STRATEGY) == OrderingStrategy.NONE) {
->>>>>>> 62534d53
                         double size1 = graph1.getSize().x * graph1.getSize().y;
                         double size2 = graph2.getSize().x * graph2.getSize().y;
                         return Double.compare(size1, size2);
