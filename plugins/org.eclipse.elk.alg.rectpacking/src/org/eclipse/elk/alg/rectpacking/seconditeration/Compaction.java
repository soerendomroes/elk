/*******************************************************************************
 * Copyright (c) 2018, 2020 Kiel University and others.
 * 
 * This program and the accompanying materials are made available under the
 * terms of the Eclipse Public License 2.0 which is available at
 * http://www.eclipse.org/legal/epl-2.0.
 *
 * SPDX-License-Identifier: EPL-2.0
 *******************************************************************************/
package org.eclipse.elk.alg.rectpacking.seconditeration;

import java.util.List;

import org.eclipse.elk.alg.rectpacking.options.RectPackingOptions;
import org.eclipse.elk.alg.rectpacking.util.Block;
import org.eclipse.elk.alg.rectpacking.util.BlockStack;
import org.eclipse.elk.alg.rectpacking.util.RectRow;
import org.eclipse.elk.core.util.Pair;
import org.eclipse.elk.graph.ElkNode;

/**
 * Class that offers methods that help calculating the compaction phase of {@link RowFillingAndCompaction}.
 * 
 * @see RowFillingAndCompaction
 */
public final class Compaction {

    //////////////////////////////////////////////////////////////////
    // Private Constructor.
    private Compaction() {
    }

    //////////////////////////////////////////////////////////////////
    // Main method.
    /**
     * Compacts the given {@link RectRow} by putting its children beneath each other. Calculates the drawing's width and
     * height accordingly and executes needed shifts.
     * 
     * @param rowIdx
     *            index of the row to improve.
     * @param rows
     *            given {@link RectRow}s with placed rectangles.
     * @param boundingWidth
     *            width of a bounding box that is not be be exceeded.
     * @param nodeNodeSpacing
     *            The spacing between two nodes.
     * @return returns true, if at least one compaction was made and false otherwise.
     */
    protected static Pair<Boolean, Boolean> compact(final int rowIdx, final List<RectRow> rows, final double boundingWidth,
            final double nodeNodeSpacing, final boolean rowHeightReevaluation) {
        boolean somethingWasChanged = false;
        boolean compactRowAgain = false;
        int nextRowIndex = rowIdx + 1;
        RectRow row = rows.get(rowIdx);
        List<Block> blocks = row.getChildren();
        BlockStack currentStack = null;
        
        // Check for each block whether:
        // Part of the next block can be added to the current block,
        // the next (or part of the next) block can be put on top of it,
        // the next block can be put next to it,
        // or the current block can be drawn higher.
        for (int blockId = 0; blockId < row.getNumberOfAssignedBlocks(); blockId++) {
            Block block = blocks.get(blockId);
            if (block.isFixed()) {
                continue;
            }
            if (block.getChildren().isEmpty()) {
                System.err.println("There should not be an empty block. Empty blocks are directly removed.");
                row.removeBlock(block);
                blockId--;
                somethingWasChanged = true;
                continue;
            }
            
            // Move the block to its new position if something before it was changed and it is moveable.
            if (!block.isPositionFixed()) {
                if (currentStack != null) {
                    currentStack.updateDimension();
                }
                currentStack = new BlockStack(currentStack == null ? 0 : currentStack.getX() + currentStack.getWidth()
                    + nodeNodeSpacing, row.getY(), nodeNodeSpacing);
                block.setLocation(currentStack.getX() + currentStack.getWidth(), row.getY());
                row.getStacks().add(currentStack);
                currentStack.addBlock(block);
                block.setPositionFixed(true);
            }
            
            // Optimization 1: Does the next block fit on top of me?
            // This includes removing element from the next block and putting them in a new block.
            // A block can also be taken from the next row.
            Block nextBlock = null;
            nextBlock = getNextBlock(rows, row, blockId, nextRowIndex);
            boolean wasFromNextRow = false;
            if (nextBlock != null) {
                wasFromNextRow = !nextBlock.getParentRow().equals(row);
            }
            
            if (nextBlock != null) {
                // Decide whether the block can be merged with the previous block

                // Try to move as many rects as possible from the next block in this block.
                // First flatten the current block.
                if (!nextBlock.getChildren().isEmpty()
                        && !nextBlock.getChildren().get(0).getProperty(RectPackingOptions.IN_NEW_ROW)) {
                    useRowWidth(block, boundingWidth);
                    // Absorb all rectangles that fit in the current block form the next block if they fit the row.
                    somethingWasChanged |= absorbBlocks(row, block, nextBlock, boundingWidth, nodeNodeSpacing);
                                       
                } else {
                    // Delete empty nextBlock
                    row.removeBlock(nextBlock);
                    break;
                }
                // Check whether whole next block or part of the whole next block can be added to this row.
                // This involves flattening the current block if possible to maintain the left to right reading direction.
                // if the current block is too high to fit the next block on top of it, try placing it next to it.
                
                // From the previous step the next block and the next row might be empty.
                // Delete all empty blocks and rows.
                if (nextBlock.getChildren().isEmpty()) {
                    rows.get(nextRowIndex).removeBlock(nextBlock);
                    nextBlock = null;
                    while (rows.size() > nextRowIndex && rows.get(nextRowIndex).getChildren().isEmpty()) {
                        rows.remove(rows.get(nextRowIndex));
                    }
                }
                if (nextBlock == null) {
                    blockId--;
                    continue;
                }
                // Get height of block if it uses the 
                // Try to use the whole remaining width of the row and try to put the block on top of it.
                // If it does not work (because the block is too high) check the minimum height of the block and check whether
                // it can fit at all.
                // If it could compact the width of the current block and try to fit as much as possible in there

                // Try to fit next block on top of the current block.
                if (!nextBlock.getChildren().get(0).getProperty(RectPackingOptions.IN_NEW_ROW)
                        && placeBelow(rows, row, block, nextBlock, wasFromNextRow, boundingWidth, nextRowIndex, nodeNodeSpacing)) {
                    somethingWasChanged = true;
                    continue;
                }
                
                if (wasFromNextRow) {
                    // Try to place the next block next to the current one.
                    // Draw the current block as slim as possible.
<<<<<<< HEAD
                    double oldRowHeight = row.getHeight();
                    double nextBlockMinHeight = nextBlock.getMinHeight();
                    if (placeBeside(rows, row, block, nextBlock, wasFromNextRow, boundingWidth, nextRowIndex,
                            nodeNodeSpacing, rowHeightReevaluation)) {
=======
                    if (!nextBlock.getChildren().get(0).getProperty(RectPackingOptions.IN_NEW_ROW)
                            && placeBeside(rows, row, block, nextBlock, wasFromNextRow, boundingWidth, nextRowIndex, nodeNodeSpacing)) {
>>>>>>> a2206419
                        somethingWasChanged = true;
                        // The next block was inserted and it dominates the current row height.
                        // Therefore, the current node has to be repacked to fit the row height better.
                        if (oldRowHeight < nextBlockMinHeight) {
                            compactRowAgain = true;
                            nextBlock.setParentRow(row);
                            break;
                        }
                        continue;
                    } else if (useRowHeight(row, block)) {
                            block.setFixed(true);
                            somethingWasChanged = true;
                            continue;
                    }
                } else if (useRowHeight(row, block)) {
                    block.setFixed(true);
                    somethingWasChanged = true;
                    continue;
                }
                
                // Case only parts of the next block where added, but no full next block could be added.
                if (somethingWasChanged) {
                    continue;
                }
            }
            
            // Optimization 2: Let blocks use the row width if they can
            
            if (useRowHeight(row, block)) {
                block.setFixed(true);
                somethingWasChanged = true;
                if (nextBlock != null) {
                    nextBlock.setPositionFixed(false);
                }
                continue;
            } else {
                
                block.getStack().updateDimension();
            }
        }

        return new Pair<Boolean, Boolean>(somethingWasChanged, compactRowAgain);
    }
    
    /**
     * Returns the next block if any.
     * @param rows The rows.
     * @param row The current row.
     * @param blockId The id of the current block in the current row.
     * @param nextRowIndex The id of the next row.
     * @return The next block.
     */
    private static Block getNextBlock(final List<RectRow> rows, final RectRow row, final int blockId, final int nextRowIndex) {
        Block nextBlock = null;
        if (blockId < row.getNumberOfAssignedBlocks() - 1) {
            // Get block from this row.
            nextBlock = row.getChildren().get(blockId + 1);
        } else if (nextRowIndex < rows.size() && !rows.get(nextRowIndex).getChildren().isEmpty()) {
            // Get block from next row.
            nextBlock = rows.get(nextRowIndex).getChildren().get(0);
        }
        return nextBlock;
    }

    /**
     * Check whether the width of the block can be reduced by using the whole height, since the preceding block does not exist 
     * or is too big to be put on top of it.
     * @param row The row the block is in
     * @param block The block to be slimed.
     * @return If changes to the block were made.
     */
    private static boolean useRowHeight(final RectRow row, final Block block) {
        boolean somethingWasChanged = false;
        double previousWidth = block.getStack().getWidth();
        if (block.getHeight() < row.getHeight()) {
            double targetWidth = block.getStack().getWidthForFixedHeight(row.getHeight());
            if (block.getStack().getWidth() > targetWidth) {
                block.getStack().placeRectsIn(targetWidth);
                somethingWasChanged = previousWidth != block.getStack().getWidth();
            }
        }
        return somethingWasChanged;
    }
    
    /**
     * Updates a block such that it uses the whole available width.
     * @param block The block.
     * @param boundingWidth The maximum width that shall not be exceeded.
     */
    private static void useRowWidth(Block block, double boundingWidth) {
        block.placeRectsIn(boundingWidth - block.getX());
        block.getStack().updateDimension();
    }
    
    /**
     * Moves rectangles from the next block to the current if they fit.
     * @param row The current row.
     * @param block The current block.
     * @param nextBlock the next block.
     * @param boundingWidth The bounding width of the row.
     * @param nodeNodeSpacing The spacing between two nodes.
     * @return true if something was changed in either block.
     */
    private static boolean absorbBlocks(RectRow row, Block block, Block nextBlock, double boundingWidth, double nodeNodeSpacing) {
        boolean somethingWasChanged = false;
        ElkNode rect = nextBlock.getChildren().get(0);
        while (InitialPlacement.placeRectInBlock(row, block, rect, boundingWidth, nodeNodeSpacing)) {
            // The rectangle was added to this block.
            somethingWasChanged = true;
            nextBlock.removeChild(rect);
            if (nextBlock.getChildren().isEmpty()) {
                break;
            }
            rect = nextBlock.getChildren().get(0);
        }
        
        // Cleanup.
        if (nextBlock.getChildren().isEmpty()) {
            nextBlock.getParentRow().removeBlock(nextBlock);
        }
        if (somethingWasChanged) {
            block.getStack().updateDimension();
        }
        
        return somethingWasChanged;
    }
    
    /**
     * Checks if it is possible and places the next block in the same stack as the current block.
     * @param rows The rows.
     * @param row The current row.
     * @param block The current block.
     * @param nextBlock The next block.
     * @param wasFromNextRow Whether the next block was taken from the next row.
     * @param boundingWidth The boundingWidth of the drawing.
     * @param nextRowIndex The index of the next row.
     * @return true if the next block was placed below the current block in the same stack.
     */
    private static boolean placeBelow(final List<RectRow> rows, final RectRow row, final Block block,
            final Block nextBlock,final  boolean wasFromNextRow,
            double boundingWidth, int nextRowIndex, final double nodeNodeSpacing) {
        boolean somethingWasChanged = false;
        // Flatten both blocks and check whether they fit on top of each other.
        double remainingWidth = boundingWidth - block.getX();
        double currentBlockMinHeight = block.getY() - row.getY() + block.getHeightForTargetWidth(remainingWidth);
        // Case that the next block cannot fit in any case.
        if (nextBlock.getMinWidth() + nodeNodeSpacing > remainingWidth) {
            return false;
        }
        double nextBlockMinHeight = nextBlock.getHeightForTargetWidth(remainingWidth);
        
        if (currentBlockMinHeight + nodeNodeSpacing + nextBlockMinHeight <= row.getHeight()) {
            // Case they fit on top of each other.
            block.placeRectsIn(boundingWidth - block.getX());
            block.setFixed(true);
            nextBlock.placeRectsIn(boundingWidth - block.getX());
            nextBlock.setLocation(block.getX(), block.getY() + block.getHeight() + nodeNodeSpacing);
            nextBlock.setPositionFixed(true);
            block.getStack().addBlock(nextBlock);
            somethingWasChanged = true;
            
            // Remove next block from next row if it is from there.
            if (wasFromNextRow) {
                row.addBlock(nextBlock);
                nextBlock.setParentRow(row);
                if (rows.size() > nextRowIndex) {
                    rows.get(nextRowIndex).removeBlock(nextBlock);
                    if (rows.get(nextRowIndex).getChildren().isEmpty()) {
                        rows.remove(nextRowIndex);
                    }
                }
            }
        }
        return somethingWasChanged;
    }
    
    /**
     * Checks if it is possible and places the next block beside the current block.
     * This involves trying to make the current block as slim as possible.
     * @param rows The rows.
     * @param row The current row.
     * @param block The current block.
     * @param nextBlock The next block.
     * @param wasFromNextRow Whether the next block was taken from the next row.
     * @param boundingWidth The boundingWidth of the drawing.
     * @param nextRowIndex The index of the next row.
     * @return true if the next block was placed beside the current block.
     */
    private static boolean placeBeside(final List<RectRow> rows, final RectRow row, final Block block,
            final Block nextBlock, final boolean wasFromNextRow,
            double boundingWidth, int nextRowIndex, double nodeNodeSpacing, boolean rowHeightReevaluation) {
        boolean somethingWasChanged = false;
        // Get minimum width for current stack that would fit the height.
        double currentBlockMinWidth = block.getStack().getWidthForFixedHeight(row.getY() + row.getHeight() - block.getStack().getY());
        // Row height is reevaluated if the next block will dominate the current row in height.
        boolean shouldRowHeigthBeReevalauted = nextBlock.getMinHeight() > row.getHeight() && rowHeightReevaluation;
        
        // Get total width of the current stack.
        double targetWidthOfNextBlock = boundingWidth - (block.getStack().getX() + currentBlockMinWidth - nodeNodeSpacing);
        
        // Get height of next block.
        double nextBlockHeight = nextBlock.getHeightForTargetWidth(targetWidthOfNextBlock);
        // If the height to fit in the current row is bigger than the minimum height the next block does not provide
        // a node that will define the row height by its height.
        if (shouldRowHeigthBeReevalauted && nextBlockHeight > nextBlock.getMinHeight()) {
            return false;
        }
        
        // If the row height is increased the current row height must be increased to evaluate whether it could potentially fit.
        // The following might be wrong since it does not for different stacks that might have formed
        // if the row height was higher.
        // It does, however, check whether it is possible to draw each stack less wide.
        if (shouldRowHeigthBeReevalauted) {
            // Calculate available width for next block.
            double potentialWidth = 0.0;
            for (BlockStack stack : row.getStacks()) {
                potentialWidth += stack.getWidthForFixedHeight(nextBlock.getMinHeight()) + nodeNodeSpacing;
            }
            targetWidthOfNextBlock = boundingWidth - potentialWidth;
        }
    
        // Check width of next block.
        if (targetWidthOfNextBlock < nextBlock.getMinWidth()) {
            return false;
        }
        // Handle last layer case
        // Place beside is allowed, if all blocks from last row fit in this row in width and height is maybe to much
        // This assumption helps to eliminate obvious bad placements where the last row is not absorbed.
        // If we are sure we can absorb every block we change your row height to a higher one what is normally
        // forbidden. The next block is a big one and will define the new row height. Because of performance reasons
        // we do not recalculate the last row to fit the new row height (but we could).
        boolean lastRowOptimization = nextRowIndex == rows.size() - 1
                && targetWidthOfNextBlock >= rows.get(nextRowIndex).getWidth();
        
        // If the next block does not contain a node that would dominate the row height and it would otherwise exceed
        // the row height if drawn in the available width, it cannot be placed in this row (if it is not the last row).
        if (!(shouldRowHeigthBeReevalauted)
                && nextBlockHeight > row.getHeight() && !lastRowOptimization) {
                return false;
        }
        if (lastRowOptimization || shouldRowHeigthBeReevalauted || nextBlockHeight <= row.getHeight()) {
            if (lastRowOptimization && nextBlockHeight > row.getHeight()) {
                block.setHeight(nextBlockHeight);
                block.placeRectsIn(block.getWidthForTargetHeight(nextBlockHeight));
            } else {
                block.getStack().placeRectsIn(currentBlockMinWidth);
                block.setFixed(true);
            }
            
            // Place next block in remaining width.
            nextBlock.placeRectsIn(boundingWidth - (block.getX() + block.getWidth()));
            nextBlock.setLocation(block.getStack().getX() + block.getStack().getWidth(), row.getY());
            row.addBlock(nextBlock);
            
            // Delete empty rows if needed.
            if (rows.size() > nextRowIndex) {
                rows.get(nextRowIndex).removeBlock(nextBlock);
                if (rows.get(nextRowIndex).getChildren().isEmpty()) {
                    rows.remove(nextRowIndex);
                }
            }
            somethingWasChanged = true;
        }
        return somethingWasChanged;
    }
}<|MERGE_RESOLUTION|>--- conflicted
+++ resolved
@@ -145,15 +145,11 @@
                 if (wasFromNextRow) {
                     // Try to place the next block next to the current one.
                     // Draw the current block as slim as possible.
-<<<<<<< HEAD
                     double oldRowHeight = row.getHeight();
                     double nextBlockMinHeight = nextBlock.getMinHeight();
-                    if (placeBeside(rows, row, block, nextBlock, wasFromNextRow, boundingWidth, nextRowIndex,
-                            nodeNodeSpacing, rowHeightReevaluation)) {
-=======
                     if (!nextBlock.getChildren().get(0).getProperty(RectPackingOptions.IN_NEW_ROW)
-                            && placeBeside(rows, row, block, nextBlock, wasFromNextRow, boundingWidth, nextRowIndex, nodeNodeSpacing)) {
->>>>>>> a2206419
+                            && placeBeside(rows, row, block, nextBlock, wasFromNextRow, boundingWidth, nextRowIndex,
+                                    nodeNodeSpacing, rowHeightReevaluation)) {
                         somethingWasChanged = true;
                         // The next block was inserted and it dominates the current row height.
                         // Therefore, the current node has to be repacked to fit the row height better.
