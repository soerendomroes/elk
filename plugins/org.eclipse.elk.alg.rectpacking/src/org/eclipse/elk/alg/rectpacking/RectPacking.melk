/*******************************************************************************
 * Copyright (c) 2018, 2020 Kiel University and others.
 * 
 * This program and the accompanying materials are made available under the
 * terms of the Eclipse Public License 2.0 which is available at
 * http://www.eclipse.org/legal/epl-2.0.
 *
 * SPDX-License-Identifier: EPL-2.0
 *******************************************************************************/ 
package org.eclipse.elk.alg.rectpacking

import org.eclipse.elk.alg.rectpacking.RectPackingLayoutProvider
import org.eclipse.elk.core.math.ElkPadding
import org.eclipse.elk.alg.rectpacking.options.OptimizationGoal
import org.eclipse.elk.core.options.ContentAlignment

// BUNDLE
bundle {
    metadataClass options.RectPackingMetaDataProvider
    idPrefix org.eclipse.elk.rectpacking
}

<<<<<<< HEAD
//ALGORITHM
algorithm rectpacking (RectPackingLayoutProvider) {
    label "Rectangle Packing"
    description "Algorithm for packing of unconnected boxes, i.e. graphs without edges. The given order of the boxes
=======
// ALGORITHM
algorithm rectpacking(RectPackingLayoutProvider) {
    label "ELK Rectangle Packing"
    description
        "Algorithm for packing of unconnected boxes, i.e. graphs without edges. The given order of the boxes
>>>>>>> 260ac35f
        is always preserved and the main reading direction of the boxes is left to right. The algorithm is divided into
        two phases. One phase approximates the width in which the rectangles can be placed. The next phase places the rectangles
        in rows using the previously calculated width as bounding width and bundles rectangles with a similar height in blocks.
        A compaction step reduces the size of the drawing.
        Finally, the rectangles are expanded to fill their bounding box and eliminate empty unused spaces."
    documentation "@rectpacking.md"
    metadataClass options.RectPackingOptions
    supports org.eclipse.elk.aspectRatio = 1.3
    supports org.eclipse.elk.expandNodes
    supports org.eclipse.elk.padding = new ElkPadding(15)
    supports org.eclipse.elk.spacing.nodeNode = 15
    supports org.eclipse.elk.contentAlignment
    supports optimizationGoal
    supports lastPlaceShift
    supports onlyFirstIteration
    supports rowCompaction
    supports expandToAspectRatio
    supports org.eclipse.elk.interactive
    supports org.eclipse.elk.interactiveLayout
    supports desiredPosition
    supports currentPosition
<<<<<<< HEAD
    supports cplex
    supports funcplex2
    supports cplexOptTolerance
=======
    supports targetWidth
>>>>>>> 260ac35f
}

// OPTIONS
advanced option optimizationGoal: OptimizationGoal {
    label "Optimization Goal"
    description
        "Optimization goal for approximation of the bounding box given by the first iteration. Determines whether layout is 
         sorted by the maximum scaling, aspect ratio, or area. Depending on the strategy the aspect ratio might be nearly ignored."
    documentation "@packingstrategy.md"
    targets nodes
    default = OptimizationGoal.MAX_SCALE_DRIVEN
}

programmatic option cplex: boolean {
    label "Cplex Solver"
    description "Solves the problem via cplex. This might take a while."
    targets nodes
    default = false
}

advanced option funcplex2: boolean {
    label "Strip packing cplex solver"
    description "Solves the strip packing problem using cplex."
    targets nodes
    default = false
}

programmatic option cplexOptTolerance: double {
    label "Cplex Opt Tolerance"
    targets nodes
}

programmatic option lastPlaceShift: boolean {
<<<<<<< HEAD
    label "Shift Last Placed"
    description "When placing a rectangle behind or below the last placed rectangle in the first iteration, it is sometimes 
=======
    label "Shift Last Placed."
    description
        "When placing a rectangle behind or below the last placed rectangle in the first iteration, it is sometimes 
>>>>>>> 260ac35f
         possible to shift the rectangle further to the left or right, resulting in less whitespace. True (default) 
         enables the shift and false disables it. Disabling the shift produces a greater approximated area by the first 
         iteration and a layout, when using ONLY the first iteration (default not the case), where it is sometimes 
         impossible to implement a size transformation of rectangles that will fill the bounding box and eliminate 
         empty spaces."
    targets nodes
    default = true
}

output option currentPosition: int {
    label "Current position of a node in the order of nodes"
    description
        "The rectangles are ordered. Normally according to their definition the the model.
                 This option specifies the current position of a node."
    default = -1
    lowerBound = -1
    targets nodes
}

advanced option desiredPosition: int {
    label "Desired index of node"
    description
        "The rectangles are ordered. Normally according to their definition the the model.
                 This option allows to specify a desired position that has preference over the
                 original position."
    default = -1
    lowerBound = -1
    targets nodes
}

programmatic option onlyFirstIteration: boolean {
    label "Only Area Approximation"
    description
        "If enabled only the width approximation step is executed and the nodes are placed accordingly.
        The nodes are layouted according to the packingStrategy.
        If set to true not expansion of nodes is taking place."
    targets nodes
    default = false
}

programmatic option rowCompaction: boolean {
    label "Compact Rows"
    description
        "Enables compaction. Compacts blocks if they do not use the full height of the row.
        This option allows to have a smaller drawing.
        If this option is disabled all nodes are placed next to each other in rows."
    targets nodes
    default = true
}

advanced option expandToAspectRatio: boolean {
    label "Fit Aspect Ratio"
    description
        "Expands nodes if expandNodes is true to fit the aspect ratio instead of only in their bounds.
            The option is only useful if the used packingStrategy is ASPECT_RATIO_DRIVEN, otherwise this may result
            in unreasonable ndoe expansion."
    targets nodes
    default = false
    requires org.eclipse.elk.expandNodes
}

advanced option targetWidth: double {
    label "Target Width"
    description
        "Option to place the rectangles in the given target width
            instead of approximating the width using the desired aspect ratio."
    targets nodes
    default = -1
}<|MERGE_RESOLUTION|>--- conflicted
+++ resolved
@@ -20,18 +20,11 @@
     idPrefix org.eclipse.elk.rectpacking
 }
 
-<<<<<<< HEAD
-//ALGORITHM
-algorithm rectpacking (RectPackingLayoutProvider) {
-    label "Rectangle Packing"
-    description "Algorithm for packing of unconnected boxes, i.e. graphs without edges. The given order of the boxes
-=======
 // ALGORITHM
 algorithm rectpacking(RectPackingLayoutProvider) {
     label "ELK Rectangle Packing"
     description
         "Algorithm for packing of unconnected boxes, i.e. graphs without edges. The given order of the boxes
->>>>>>> 260ac35f
         is always preserved and the main reading direction of the boxes is left to right. The algorithm is divided into
         two phases. One phase approximates the width in which the rectangles can be placed. The next phase places the rectangles
         in rows using the previously calculated width as bounding width and bundles rectangles with a similar height in blocks.
@@ -53,13 +46,10 @@
     supports org.eclipse.elk.interactiveLayout
     supports desiredPosition
     supports currentPosition
-<<<<<<< HEAD
     supports cplex
     supports funcplex2
     supports cplexOptTolerance
-=======
     supports targetWidth
->>>>>>> 260ac35f
 }
 
 // OPTIONS
@@ -93,14 +83,9 @@
 }
 
 programmatic option lastPlaceShift: boolean {
-<<<<<<< HEAD
-    label "Shift Last Placed"
-    description "When placing a rectangle behind or below the last placed rectangle in the first iteration, it is sometimes 
-=======
     label "Shift Last Placed."
     description
-        "When placing a rectangle behind or below the last placed rectangle in the first iteration, it is sometimes 
->>>>>>> 260ac35f
+        "When placing a rectangle behind or below the last placed rectangle in the first iteration, it is sometimes
          possible to shift the rectangle further to the left or right, resulting in less whitespace. True (default) 
          enables the shift and false disables it. Disabling the shift produces a greater approximated area by the first 
          iteration and a layout, when using ONLY the first iteration (default not the case), where it is sometimes 
