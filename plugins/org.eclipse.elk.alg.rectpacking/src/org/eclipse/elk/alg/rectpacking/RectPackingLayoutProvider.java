/*******************************************************************************
 * Copyright (c) 2018, 2020 Kiel University and others.
 * 
 * This program and the accompanying materials are made available under the
 * terms of the Eclipse Public License 2.0 which is available at
 * http://www.eclipse.org/legal/epl-2.0.
 *
 * SPDX-License-Identifier: EPL-2.0
 *******************************************************************************/
package org.eclipse.elk.alg.rectpacking;

import java.util.ArrayList;
import java.util.Collections;
import java.util.List;

import org.eclipse.elk.alg.common.NodeMicroLayout;
import org.eclipse.elk.alg.rectpacking.firstiteration.AreaApproximation;
import org.eclipse.elk.alg.rectpacking.options.OptimizationGoal;
import org.eclipse.elk.alg.rectpacking.options.RectPackingOptions;
import org.eclipse.elk.alg.rectpacking.seconditeration.RowFillingAndCompaction;
import org.eclipse.elk.alg.rectpacking.util.DrawingData;
import org.eclipse.elk.alg.rectpacking.util.DrawingDataDescriptor;
import org.eclipse.elk.alg.rectpacking.util.DrawingUtil;
import org.eclipse.elk.core.AbstractLayoutProvider;
import org.eclipse.elk.core.math.ElkPadding;
import org.eclipse.elk.core.math.KVector;
import org.eclipse.elk.core.options.CoreOptions;
import org.eclipse.elk.core.util.ElkUtil;
import org.eclipse.elk.core.util.IElkProgressMonitor;
import org.eclipse.elk.graph.ElkNode;

import ilog.cp.*;
//import ilog.cplex.IloCplex;
import ilog.concert.*;

/**
 * A layout algorithm that does not take edges into account, but treats all nodes as isolated boxes. This is useful for
 * parts of a diagram that consist of objects without connections, such as parallel regions in Statecharts.
 * <p>
 * Nodes are viewed as rectangles and so {@link ElkNode}s are referred to as rectangles in the comments.
 * </p>
 * <p>
 * Depending on the settings, checks for a specified special case, calculates a layout with a approximation algorithm or
 * uses that approximation algorithm for the needed area of the rectangles and places the rectangles nicely aligned on
 * the drawing area according to that approximation.
 * </p>
 */
public class RectPackingLayoutProvider extends AbstractLayoutProvider {
    /**
     * Calculating and applying layout to the model.
     */
    @Override
    public void layout(final ElkNode layoutGraph, final IElkProgressMonitor progressMonitor) {
        progressMonitor.begin("Rectangle Packing", 1);

        // if requested, compute nodes's dimensions, place node labels, ports, port labels, etc.
        if (!layoutGraph.getProperty(RectPackingOptions.OMIT_NODE_MICRO_LAYOUT)) {
            NodeMicroLayout.forGraph(layoutGraph)
                           .execute();
        }
        
        if (progressMonitor.isLoggingEnabled()) {
            progressMonitor.logGraph(layoutGraph, "Input");
        }
        // The desired aspect ratio.
        double aspectRatio = layoutGraph.getProperty(RectPackingOptions.ASPECT_RATIO);
        // The strategy for the initial width approximation.
        OptimizationGoal goal = layoutGraph.getProperty(RectPackingOptions.OPTIMIZATION_GOAL);
        // Option for better width approximation.
        boolean lastPlaceShift = layoutGraph.getProperty(RectPackingOptions.LAST_PLACE_SHIFT);
        // Option to only do the initial width approximation.
        boolean onlyFirstIteration = layoutGraph.getProperty(RectPackingOptions.ONLY_FIRST_ITERATION);
        // Option whether the nodes should be expanded to fill the bounding rectangle.
        boolean expandNodes = layoutGraph.getProperty(RectPackingOptions.EXPAND_NODES);
        // The padding surrounding the drawing.
        ElkPadding padding = layoutGraph.getProperty(RectPackingOptions.PADDING);
        //  The spacing between two nodes.
        double nodeNodeSpacing = layoutGraph.getProperty(RectPackingOptions.SPACING_NODE_NODE);
        int intSpacing = (int) nodeNodeSpacing;
        // Whether the nodes are compacted after the initial placement.
        boolean compaction = layoutGraph.getProperty(RectPackingOptions.ROW_COMPACTION);
        // Whether the nodes should be expanded to fit the aspect ratio during node expansion.
        // Only effective if nodes are expanded.
        boolean expandToAspectRatio = layoutGraph.getProperty(RectPackingOptions.EXPAND_TO_ASPECT_RATIO);
        // Whether interactive layout is activ.
        boolean cplexEnalbed = layoutGraph.getProperty(RectPackingOptions.CPLEX);
        // cplexEnalbed = false;
        boolean cplexEnalbed2 = layoutGraph.getProperty(RectPackingOptions.FUNCPLEX2);
        double cplexOptTolerance = -1;
        if (layoutGraph.hasProperty(RectPackingOptions.CPLEX_OPT_TOLERANCE)) {
            cplexOptTolerance = layoutGraph.getProperty(RectPackingOptions.CPLEX_OPT_TOLERANCE);
        }
        boolean interactive = layoutGraph.getProperty(RectPackingOptions.INTERACTIVE);
        // A target width for the algorithm. If this is set the width approximation step is skipped.
        double targetWidth = layoutGraph.getProperty(RectPackingOptions.TARGET_WIDTH);

        List<ElkNode> rectangles = layoutGraph.getChildren();
        DrawingUtil.resetCoordinates(rectangles);
        DrawingData drawing = null;
        // XXX Do not commit Log input model
        if (false) {
            System.out.println("\n Graph " + layoutGraph);
            // Log important properties
            System.out.println(CoreOptions.ALGORITHM + ": " + RectPackingOptions.ALGORITHM_ID);
            System.out.println(RectPackingOptions.SPACING_NODE_NODE + ": " + nodeNodeSpacing);
            System.out.println(RectPackingOptions.EXPAND_NODES + ": " + expandNodes);
            System.out.println(RectPackingOptions.ASPECT_RATIO + ": " + aspectRatio);
            
            for (ElkNode elkNode : rectangles) {
                System.out.println("node " + elkNode.getIdentifier() + " {layout [size: " + elkNode.getWidth()  + ", " + elkNode.getHeight() + "]}"); 
            }
        }
        // XXX

        if (interactive) {
            List<ElkNode> fixedNodes = new ArrayList<>();
            for (ElkNode elkNode : rectangles) {
                if (elkNode.hasProperty(RectPackingOptions.DESIRED_POSITION)) {
                    fixedNodes.add(elkNode);
                }
            }
            for (ElkNode elkNode : fixedNodes) {
                rectangles.remove(elkNode);
            }
            Collections.sort(fixedNodes, (a, b) -> {
                int positionA = a.getProperty(RectPackingOptions.DESIRED_POSITION);
                int positionB = b.getProperty(RectPackingOptions.DESIRED_POSITION);
                if (positionA == positionB) {
                    return -1;
                } else {
                    return Integer.compare(positionA, positionB);
                }
            });
            for (ElkNode elkNode : fixedNodes) {
                int position = elkNode.getProperty(RectPackingOptions.DESIRED_POSITION);
                position = Math.min(position, rectangles.size());
                rectangles.add(position, elkNode);
            }

            int index = 0;
            for (ElkNode elkNode: rectangles) {
                elkNode.setProperty(RectPackingOptions.CURRENT_POSITION, index);
                index++;
            }
        }
        // Get minimum size of parent.
        KVector minSize = ElkUtil.effectiveMinSizeConstraintFor(layoutGraph);
        // Remove padding to get the space the algorithm can use.
        minSize.x -= padding.getHorizontal();
        minSize.y -= padding.getVertical();
<<<<<<< HEAD
=======
        double maxWidth = minSize.x;
        if (targetWidth < 0 || targetWidth < minSize.x) {
            // Initial width approximation.
            AreaApproximation firstIt = new AreaApproximation(aspectRatio, goal, lastPlaceShift);
            drawing = firstIt.approxBoundingBox(rectangles, nodeNodeSpacing, padding);
            if (progressMonitor.isLoggingEnabled()) {
                progressMonitor.logGraph(layoutGraph, "After approximation");
            }
        } else {
            drawing = new DrawingData(aspectRatio, targetWidth, 0, DrawingDataDescriptor.WHOLE_DRAWING);
        }
        // Readd padding for next steps.
        minSize.x += padding.getHorizontal();
        minSize.y += padding.getVertical();
>>>>>>> 3a23d7ef
        
        if (cplexEnalbed) {
            // Begin cp optimizer solving.
            boolean logging = true;
            try {
                IloCP cp = new IloCP();
                if (cplexOptTolerance >= 0) {
                    cp.setParameter(IloCP.DoubleParam.OptimalityTolerance, cplexOptTolerance);
                }
                cp.setParameter(IloCP.DoubleParam.TimeLimit, 60 * 60);
//                cp.setParameter(IloCP.IntParam.LogVerbosity, IloCP.ParameterValues.Quiet);
//                cp.setParameter(IloCP.IntParam.ConflictRefinerOnVariables, IloCP.ParameterValues.On);
//                cp.setParameter(IloCP.DoubleParam.RelativeOptimalityTolerance,0.01);
                if (!logging) {
                    cp.setOut(null);
                    cp.setWarning(null);
                    cp.setOut(null);
                }
                int numberOfRects = rectangles.size();
                int[] rectWidth = new int[numberOfRects];
                int[] rectHeight = new int[numberOfRects];
                IloIntervalVar[] rectXs = new IloIntervalVar[numberOfRects];
                IloIntervalVar[] rectYs = new IloIntervalVar[numberOfRects];
                double totalWidth = 0;
                int totalHeight = 0;
                for (ElkNode rect : rectangles) {
                    totalWidth += (int) rect.getWidth() + intSpacing;
                    totalHeight += (int) rect.getHeight() + intSpacing;
                }
                if (logging) {
                    System.out.println("Total " + totalWidth + ", " + totalHeight);
                }
                // Set the length of the interval variable.
                for (int i = 0; i < numberOfRects; i++) {
                    rectWidth[i] = (int) rectangles.get(i).getWidth();
                    rectXs[i] =
                            cp.intervalVar(rectWidth[i], rectangles.get(i).getIdentifier() + "x");
                    rectXs[i].setStartMin(0);
                    rectXs[i].setStartMax((int) totalWidth);
                    rectXs[i].setEndMin(rectXs[i].getSizeMin());
                    rectXs[i].setEndMax((int) totalWidth);
                }
                for (int i = 0; i < numberOfRects; i++) {
                    rectHeight[i] = (int) rectangles.get(i).getHeight();
                    rectYs[i] = cp.intervalVar(rectHeight[i],
                            rectangles.get(i).getIdentifier() + "y");
                    rectYs[i].setStartMin(0);
                    rectYs[i].setStartMax((int) totalHeight);
                    rectYs[i].setEndMin(rectYs[i].getSizeMin());
                    rectYs[i].setEndMax((int) totalHeight);
                }

                // Define goal.
                // Max width
                IloNumExpr[] widths = new IloNumExpr[numberOfRects];
//                IloNumExpr[] rectWidths = new IloNumExpr[numberOfRects];
                for (int i = 0; i < numberOfRects; i++) {
                    widths[i] = cp.endOf(rectXs[i]);
//                    rectWidths[i] = cp.constant((int) rectangles.get(i).getWidth());
                }
                IloNumExpr[] heights = new IloNumExpr[numberOfRects];
//                IloNumExpr[] rectHeights = new IloNumExpr[numberOfRects];
                for (int i = 0; i < numberOfRects; i++) {
                    heights[i] = cp.endOf(rectYs[i]);
//                    rectHeights[i] = cp.constant((int) rectangles.get(i).getHeight());
                }

                IloNumExpr maxWidth2 = cp.max(widths);
                IloNumExpr maxHeight = cp.max(heights);
                IloNumExpr scaleMeasure = cp.min(cp.quot(aspectRatio, maxWidth2), cp.quot(1, maxHeight));
                // Goal is to maximize the scale measure and minimize the area at the same time.
                IloNumExpr cpGoal = cp.sum(scaleMeasure, cp.quot(1, cp.prod(maxWidth2, maxHeight)));
                cp.add(cp.maximize(cpGoal, "Scale measure goal"));
                // cp.addMinimize(cp.prod(maxWidth, maxHeight));
                // Define constraints
                IloNumExpr[] currentMaxHeight = new IloNumExpr[numberOfRects];
//                IloNumVar[] lastStackWidth = new IloNumVar[numberOfRects];
//                IloNumVar[] currentRowLevel = new IloNumVar[numberOfRects];
//                IloNumVar[] currentStackWidth = new IloNumVar[numberOfRects];
//                IloNumVar[] currentSubRowEnd = new IloNumVar[numberOfRects];
                
                IloIntVar[] lastStackWidth = new IloIntVar[numberOfRects];
                IloIntVar[] currentRowLevel = new IloIntVar[numberOfRects];
                IloIntVar[] currentStackWidth = new IloIntVar[numberOfRects];
                IloIntVar[] currentSubRowEnd = new IloIntVar[numberOfRects];
//                IloIntVar[] choosenPosition = new IloIntVar[numberOfRects];
//                IloNumExpr[] currentSubRowLevel = new IloNumExpr[numberOfRects];
                for (int i = 0; i < numberOfRects; i++) {
                    IloIntervalVar rectX = rectXs[i];
                    IloIntervalVar rectY = rectYs[i];
//                    cp.add(cp.eq(cp.sum(cp.startOf(rectX), rectWidths[i]), cp.endOf(rectX)));
//                    cp.add(cp.eq(cp.sum(cp.startOf(rectY), rectHeights[i]), cp.endOf(rectY)));
                    // Define ordering.
                    if (i != 0) {
                        if (logging) {
                            System.out.println("Adding constraint for node" + i);
                        }
                        currentMaxHeight[i] = cp.max(currentMaxHeight[i - 1], cp.sum(cp.endOf(rectY), intSpacing));
//                        lastStackWidth[i] = cp.numVar(0, (int) totalWidth);
//                        currentRowLevel[i] = cp.numVar(0, (int) totalHeight);
//                        currentStackWidth[i] = cp.numVar(0, (int) totalWidth);
//                        currentSubRowEnd[i] = cp.numVar(0, (int) totalHeight);
                        
                        // Constrain helper
                        currentStackWidth[i] = cp.intVar(0, (int) totalWidth);
                        // currentStackWidth[i - 1] + spacing + width >= currentStackWidth, otherwise space is wasted
                        cp.addGe(cp.sum(currentStackWidth[i - 1],  intSpacing + rectWidth[i]), currentStackWidth[i]);
                        lastStackWidth[i] = cp.intVar(0, (int) totalWidth);
                        // The lastStackWidth is at most the width of the current stack, if a new stack is created.
                        // Otherwise it does not change or is set to zero
                        cp.addGe(currentStackWidth[i], lastStackWidth[i]);
                        currentRowLevel[i] = cp.intVar(0, (int) totalHeight);
                        // rowlvel[i-1] <= rowLevel[i] <= maxHeight[i-1]
                        cp.addLe(currentRowLevel[i - 1], currentRowLevel[i]);
                        cp.addGe(currentMaxHeight[i - 1], currentRowLevel[i]);
                        currentSubRowEnd[i] = cp.intVar(0, (int) totalHeight);
                        // subrowEnd[i - 1] <= subrow end <= maxHeight
                        cp.addLe(cp.sum(currentRowLevel[i],  intSpacing + rectHeight[i]), currentSubRowEnd[i]);
                        cp.addGe(currentMaxHeight[i], currentSubRowEnd[i]);
                        
                        // Constrain position
                        // New rectanbgle can at most be placed right of the previous stack by either
                        // forming their own stack
                        // or being placed right of the last rect in the same subrow
                        cp.addGe(currentStackWidth[i - 1], cp.startOf(rectX));
                        // A new rectangle can at most be placed on below all existing rectangles. (as new row or new subrow)
                        cp.addGe(currentMaxHeight[i - 1], cp.startOf(rectY));
                        
//                        currentSubRowLevel[i] = cp.numExpr();
//                        choosenPosition[i] = cp.intVar(1, 4);
                        if (logging) {
                            System.out.println("FUn");
                        }
                        IloConstraint[] constraint = new IloConstraint[4];

                        if (logging) {
                            System.out.println("FUn");
                        }
                        // Case: In new row
                        constraint[3] = // cp.and(cp.eq(0, cp.startOf(rectX)), cp.eq(currentMaxHeight[i - 1], cp.startOf(rectY)));
                                cp.and(cp.eq(0, cp.startOf(rectX)), // Bind x-coordinate
//                                cp.and(cp.eq(currentSubRowLevel[i], cp.startOf(rectY)), // Bind subrow level
                                cp.and(cp.eq(cp.constant(intSpacing + rectWidth[i]), currentStackWidth[i]), // Bind currentStackWidth
                                cp.and(cp.eq(cp.constant(0), lastStackWidth[i]), // Bind lastStackWidth
                                cp.and(cp.eq(currentMaxHeight[i - 1], currentRowLevel[i]), // Bind row level
                                cp.and(cp.eq(cp.sum(intSpacing + rectHeight[i], currentRowLevel[i]), currentSubRowEnd[i]), // Bind subrow end height
                                cp.and(cp.ge(cp.startOf(rectXs[i - 1]), cp.startOf(rectX)),
                                cp.and(cp.lt(cp.endOf(rectYs[i - 1]), cp.startOf(rectY)),
//                                cp.and(cp.eq(choosenPosition[i], cp.constant(1)),
                                        cp.eq(currentMaxHeight[i - 1], cp.startOf(rectY))))))))); // // Bind y-coordinate

                        // Case left of current one in same subrow
                        constraint[0] =
                                cp.and(cp.eq(cp.sum(intSpacing, cp.endOf(rectXs[i-1])), cp.startOf(rectX)), // Bind x
                                cp.and(cp.eq(lastStackWidth[i-1], lastStackWidth[i]), // Bind lastStackWidth
                                cp.and(cp.eq(currentRowLevel[i], currentRowLevel[i-1]), // Bind row level
                                cp.and(cp.eq(currentStackWidth[i], cp.max(currentStackWidth[i - 1], cp.sum(intSpacing, cp.endOf(rectX)))), // Bind currentStackWidth
//                                cp.and(cp.eq(currentSubRowLevel[i], currentSubRowLevel[i - 1]), // Bind subrowlevel
                                cp.and(cp.eq(currentSubRowEnd[i], cp.max(currentSubRowEnd[i-1], cp.sum(intSpacing, cp.endOf(rectY)))), // Bind subrow end height
                                cp.and(cp.lt(cp.endOf(rectXs[i - 1]), cp.startOf(rectX)),
                                cp.and(cp.eq(cp.startOf(rectYs[i - 1]), cp.startOf(rectY)),
//                                cp.and(cp.eq(choosenPosition[i], cp.constant(2)),
                                        cp.eq(cp.startOf(rectY), cp.startOf(rectYs[i - 1]))))))))); // Bind y
                        
                        // Case right of last one in new stack
                        constraint[1] =
                                cp.and(cp.eq(currentStackWidth[i - 1], cp.startOf(rectX)), // Bind x
                                cp.and(cp.eq(currentStackWidth[i], cp.sum(intSpacing, cp.endOf(rectX))), // Bind currentStackWidth
                                cp.and(cp.eq(currentRowLevel[i], currentRowLevel[i-1]), // Bind row level
//                                cp.and(cp.eq(currentRowLevel[i-1], currentSubRowLevel[i]), // Bind subrowlevel
                                cp.and(cp.eq(lastStackWidth[i], currentStackWidth[i-1]), // Bind lastStackWidth
                                cp.and(cp.eq(currentSubRowEnd[i], cp.sum(intSpacing + rectHeight[i], currentRowLevel[i])), // Bind subrow end height
                                cp.and(cp.lt(cp.endOf(rectXs[i - 1]), cp.startOf(rectX)),
                                cp.and(cp.ge(cp.startOf(rectYs[i - 1]), cp.startOf(rectY)),
//                                cp.and(cp.eq(choosenPosition[i], cp.constant(3)),
                                        cp.eq(currentRowLevel[i], cp.startOf(rectY))))))))); // Bind y
                        
                        // Case in new subrow
                        constraint[2] = 
                                cp.and(cp.eq(lastStackWidth[i], cp.startOf(rectX)), // Bind x
                                cp.and(cp.eq(currentStackWidth[i], cp.max(currentStackWidth[i-1], cp.sum(cp.endOf(rectX), intSpacing))), // Bind currentStackWidth
                                cp.and(cp.eq(currentRowLevel[i], currentRowLevel[i-1]), // Bind row level
//                                cp.and(cp.eq(currentSubRowEnd[i-1], currentSubRowLevel[i]), // Bind subrowlevel
                                cp.and(cp.eq(lastStackWidth[i], lastStackWidth[i-1]), // Bind lastStackWidth
                                cp.and(cp.eq(currentSubRowEnd[i], cp.sum(intSpacing + rectHeight[i], currentSubRowEnd[i - 1])), // Bind subrow end height
                                cp.and(cp.ge(cp.startOf(rectXs[i - 1]), cp.startOf(rectX)),
                                cp.and(cp.lt(cp.endOf(rectYs[i - 1]), cp.startOf(rectY)),
//                                cp.and(cp.eq(choosenPosition[i], cp.constant(4)),
                                        cp.eq(currentSubRowEnd[i - 1], cp.startOf(rectY))))))))); //Bind y
                        

                        if (logging) {
                            System.out.println("FUn");
                        }
                        cp.add(cp.or(constraint));
                        for (int j = 0; j < i; j++) {
                            cp.add(cp.or(cp.ge(cp.startOf(rectX), cp.sum((int) nodeNodeSpacing, cp.endOf(rectXs[j]))),
                                    cp.ge(cp.startOf(rectY),
                                            cp.sum((int) nodeNodeSpacing, cp.endOf(rectYs[j])))));
                        }
                    } else {
                        if (logging) {
                            System.out.println("First node");
                        }
//                        choosenPosition[0] = cp.intVar(0,  0);
                        cp.addEq(0, cp.startOf(rectXs[0]));
                        cp.addEq(0, cp.startOf(rectYs[0]));
                        cp.addEq(cp.sum(cp.startOf(rectX), rectWidth[i]), cp.endOf(rectX));
                        cp.addEq(cp.sum(cp.startOf(rectY), rectHeight[i]), cp.endOf(rectY));
                        currentMaxHeight[i] = cp.constant(intSpacing + rectHeight[i]);
//                        lastStackWidth[i] = cp.numVar(0, 0);
//                        currentRowLevel[i] = cp.numVar(0, 0);
//                        currentStackWidth[i] = cp.numVar(intSpacing + rectWidth[i], intSpacing + rectWidth[i]);
//                        currentSubRowEnd[i] = cp.numVar(intSpacing + rectHeight[i], intSpacing + rectHeight[i]);

                        lastStackWidth[i] = cp.intVar(0, 0);
                        currentRowLevel[i] = cp.intVar(0, 0);
                        currentStackWidth[i] = cp.intVar(intSpacing + rectWidth[i], intSpacing + rectWidth[i]);
                        currentSubRowEnd[i] = cp.intVar(intSpacing + rectHeight[i], intSpacing + rectHeight[i]);
//                        currentSubRowLevel[i] = cp.constant(0);
                    }
                }
                if (cp.solve()) {
                    if (logging) {
                        System.out.println("Scale Measure " + cp.getValue(scaleMeasure));
                    }
                    for (IloIntervalVar rectX : rectXs) {
                        if (logging) {
                            System.out.println(rectX);
                            System.out.println(cp.getValue(cp.startOf(rectX)) + ", " + cp.getValue(cp.endOf(rectX))
                                    + ", " + cp.getLength(rectX));
                        }
                    }
                    for (IloIntervalVar rectY : rectYs) {
                        if (logging) {
                            System.out.println(rectY);
                            System.out.println(cp.getValue(cp.startOf(rectY)) + ", " + cp.getValue(cp.endOf(rectY))
                                    + ", " + cp.getLength(rectY));

                        }
                    }
                    int index = 0;
                    // Apply coordinates to rectangles.
                    for (ElkNode rect : rectangles) {
                        rect.setX(cp.getValue(cp.startOf(rectXs[index])));
                        rect.setY(cp.getValue(cp.startOf(rectYs[index])));
                        index++;
                    }
                    // Calculate drawing dimensions.
                    drawing = new DrawingData(aspectRatio, cp.getValue(maxWidth2), cp.getValue(maxHeight),
                            DrawingDataDescriptor.WHOLE_DRAWING);
                    if (logging) {
                        System.out.println(cp.getValue(maxWidth2));
                        System.out.println(cp.getValue(maxHeight));
                    }
                    
                    // Expand nodes by iterating over all other nodes and check whether they are "visible" from the
                    // right or down border. Use this to calculate the width and height increase.
                    if (expandNodes) {
                        for (ElkNode rect : rectangles) {
                            double increaseRight = drawing.getDrawingWidth();
                            double increaseDown = drawing.getDrawingHeight();
                            for (ElkNode otherRect : rectangles) {
                                if (rect == otherRect) continue;
                                
                                // Case visible by right border
                                if (otherRect.getX() >= rect.getX() + rect.getWidth() + nodeNodeSpacing
                                        && ((rect.getY() <= otherRect.getY() && otherRect.getY() <= rect.getY() + rect.getHeight())
                                            || (rect.getY() <= otherRect.getY() + otherRect.getHeight() && otherRect.getY() + otherRect.getHeight() <= rect.getY() + rect.getHeight())
                                            || (otherRect.getY() <= rect.getY() && rect.getY() <= otherRect.getY() + otherRect.getHeight())
                                            || (otherRect.getY() <= rect.getY() + rect.getHeight() && rect.getY() + rect.getHeight() <= otherRect.getY() + otherRect.getHeight()))) {
                                    increaseRight = Math.min(increaseRight, otherRect.getX() - nodeNodeSpacing);
                                    if (increaseRight - rect.getX() < rect.getWidth()) {
                                        System.out.println("ERROR");
                                    }
                                }
                                // Case visible by bottom border
                                if (otherRect.getY() >= rect.getY() + rect.getHeight() + nodeNodeSpacing
                                        && ((rect.getX() <= otherRect.getX() && otherRect.getX() <= rect.getX() + rect.getWidth())
                                            || (rect.getX() <= otherRect.getX() + otherRect.getWidth() && otherRect.getX() + otherRect.getWidth() <= rect.getX() + rect.getWidth())
                                            || (otherRect.getX() <= rect.getX() && rect.getX() <= otherRect.getX() + otherRect.getWidth())
                                            || (otherRect.getX() <= rect.getX() + rect.getWidth() && rect.getX() + rect.getWidth() <= otherRect.getX() + otherRect.getWidth()))) {
                                    increaseDown = Math.min(increaseDown, otherRect.getY() - nodeNodeSpacing);
                                    if (increaseDown - rect.getY() < rect.getHeight()) {
                                        System.out.println("ERROR");
                                    }
                                }
                            }
                            rect.setWidth(increaseRight - rect.getX());
                            rect.setHeight(increaseDown - rect.getY());
                            ElkUtil.translate(rect, new KVector(increaseRight - rect.getX(), increaseDown - rect.getY()), new KVector(rect.getWidth(), rect.getHeight()));
                        }
                    }
                    
                    if (logging) {
                        System.out.println("");
                        for (IloNumVar choosen : currentSubRowEnd) {
                            if (cp.isFixed(choosen)) {
                                System.out.print(cp.getValue(choosen));
                            } else {
                                System.out.print("W");
                            }
                        }

                        System.out.println("");
                        for (IloNumVar choosen : currentRowLevel) {
                            if (cp.isFixed(choosen)) {
                                System.out.print(cp.getValue(choosen));
                            } else {
                                System.out.print("W");
                            }
                        }
                        

                        System.out.println("");
                        for (IloNumVar choosen : currentStackWidth) {
                            if (cp.isFixed(choosen)) {
                                System.out.print(cp.getValue(choosen));
                            } else {
                                System.out.print("W");
                            }
                        }
                        

                        System.out.println("");
                        for (IloNumVar choosen : lastStackWidth) {
                            if (cp.isFixed(choosen)) {
                                System.out.print(cp.getValue(choosen));
                            } else {
                                System.out.print("W");
                            }
                        }
                    }
                } else {
                    System.out.println("No solution found");
                    drawing = new DrawingData(aspectRatio, 100, 100, DrawingDataDescriptor.WHOLE_DRAWING);
                }
                cp.end();
            } catch (IloException e) {
                System.err.println("Error " + e);
            }
        } else {
            double maxWidth = minSize.x;
            if (targetWidth < 0 || targetWidth - padding.getHorizontal() < minSize.x) {
                // Initial width approximation.
                AreaApproximation firstIt = new AreaApproximation(aspectRatio, goal, lastPlaceShift);
                drawing = firstIt.approxBoundingBox(rectangles, nodeNodeSpacing, padding);
                if (progressMonitor.isLoggingEnabled()) {
                    progressMonitor.logGraph(layoutGraph, "After approximation");
                }
            } else {
                drawing = new DrawingData(aspectRatio, targetWidth, 0, DrawingDataDescriptor.WHOLE_DRAWING);
            }
            // Readd padding for next steps.
            minSize.x += padding.getHorizontal();
            minSize.y += padding.getVertical();
            // Placement according to approximated width.
            if (!onlyFirstIteration) {
                DrawingUtil.resetCoordinates(rectangles);
                RowFillingAndCompaction secondIt = new RowFillingAndCompaction(aspectRatio, expandNodes, expandToAspectRatio, compaction, nodeNodeSpacing);
                // Modify the initial approximation if necessary.
                maxWidth = Math.max(minSize.x, drawing.getDrawingWidth());
                
                // Run placement, compaction, and expansion (if enabled).
                drawing = secondIt.start(rectangles, maxWidth, minSize, progressMonitor, layoutGraph);
            }
    
            // Final touch.
            applyPadding(rectangles, padding);
            ElkUtil.resizeNode(layoutGraph, drawing.getDrawingWidth() + padding.getHorizontal(),
                    drawing.getDrawingHeight() + padding.getVertical(), false, true);
            if (progressMonitor.isLoggingEnabled()) {
                progressMonitor.logGraph(layoutGraph, "Output");
            }
        }
        progressMonitor.done();
    }

    /**
     * Shifts all rectangles to the right and bottom according to the specified padding.
     * 
     * @param rectangles
     *            list of rectangles that have been placed.
     */
    private static void applyPadding(final List<ElkNode> rectangles, ElkPadding padding) {
        for (ElkNode rect : rectangles) {
            rect.setLocation(rect.getX() + padding.getLeft(), rect.getY() + padding.getTop());
        }
    }
}<|MERGE_RESOLUTION|>--- conflicted
+++ resolved
@@ -148,23 +148,6 @@
         // Remove padding to get the space the algorithm can use.
         minSize.x -= padding.getHorizontal();
         minSize.y -= padding.getVertical();
-<<<<<<< HEAD
-=======
-        double maxWidth = minSize.x;
-        if (targetWidth < 0 || targetWidth < minSize.x) {
-            // Initial width approximation.
-            AreaApproximation firstIt = new AreaApproximation(aspectRatio, goal, lastPlaceShift);
-            drawing = firstIt.approxBoundingBox(rectangles, nodeNodeSpacing, padding);
-            if (progressMonitor.isLoggingEnabled()) {
-                progressMonitor.logGraph(layoutGraph, "After approximation");
-            }
-        } else {
-            drawing = new DrawingData(aspectRatio, targetWidth, 0, DrawingDataDescriptor.WHOLE_DRAWING);
-        }
-        // Readd padding for next steps.
-        minSize.x += padding.getHorizontal();
-        minSize.y += padding.getVertical();
->>>>>>> 3a23d7ef
         
         if (cplexEnalbed) {
             // Begin cp optimizer solving.
@@ -508,7 +491,7 @@
             }
         } else {
             double maxWidth = minSize.x;
-            if (targetWidth < 0 || targetWidth - padding.getHorizontal() < minSize.x) {
+            if (targetWidth < 0 || targetWidth < minSize.x) {
                 // Initial width approximation.
                 AreaApproximation firstIt = new AreaApproximation(aspectRatio, goal, lastPlaceShift);
                 drawing = firstIt.approxBoundingBox(rectangles, nodeNodeSpacing, padding);
