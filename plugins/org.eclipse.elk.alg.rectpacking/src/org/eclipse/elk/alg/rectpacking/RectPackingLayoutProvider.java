/*******************************************************************************
 * Copyright (c) 2018, 2020 Kiel University and others.
 * 
 * This program and the accompanying materials are made available under the
 * terms of the Eclipse Public License 2.0 which is available at
 * http://www.eclipse.org/legal/epl-2.0.
 *
 * SPDX-License-Identifier: EPL-2.0
 *******************************************************************************/
package org.eclipse.elk.alg.rectpacking;

import java.util.ArrayList;
import java.util.Collections;
import java.util.List;

import org.eclipse.elk.alg.rectpacking.firstiteration.AreaApproximation;
import org.eclipse.elk.alg.rectpacking.options.OptimizationGoal;
import org.eclipse.elk.alg.rectpacking.options.RectPackingOptions;
import org.eclipse.elk.alg.rectpacking.seconditeration.RowFillingAndCompaction;
import org.eclipse.elk.alg.rectpacking.util.DrawingData;
import org.eclipse.elk.alg.rectpacking.util.DrawingDataDescriptor;
import org.eclipse.elk.alg.rectpacking.util.DrawingUtil;
import org.eclipse.elk.core.AbstractLayoutProvider;
import org.eclipse.elk.core.math.ElkPadding;
import org.eclipse.elk.core.math.KVector;
import org.eclipse.elk.core.util.ElkUtil;
import org.eclipse.elk.core.util.IElkProgressMonitor;
import org.eclipse.elk.graph.ElkNode;

import ilog.cp.*;
import ilog.cplex.IloCplex;
import ilog.concert.*;

/**
 * A layout algorithm that does not take edges into account, but treats all nodes as isolated boxes. This is useful for
 * parts of a diagram that consist of objects without connections, such as parallel regions in Statecharts.
 * <p>
 * Nodes are viewed as rectangles and so {@link ElkNode}s are referred to as rectangles in the comments.
 * </p>
 * <p>
 * Depending on the settings, checks for a specified special case, calculates a layout with a approximation algorithm or
 * uses that approximation algorithm for the needed area of the rectangles and places the rectangles nicely aligned on
 * the drawing area according to that approximation.
 * </p>
 */
public class RectPackingLayoutProvider extends AbstractLayoutProvider {
    /**
     * Calculating and applying layout to the model.
     */
    @Override
    public void layout(final ElkNode layoutGraph, final IElkProgressMonitor progressMonitor) {
        progressMonitor.begin("Rectangle Packing", 1);

        if (progressMonitor.isLoggingEnabled()) {
            progressMonitor.logGraph(layoutGraph, "Input");
        }
        // The desired aspect ratio.
        double aspectRatio = layoutGraph.getProperty(RectPackingOptions.ASPECT_RATIO);
        // The strategy for the initial width approximation.
        OptimizationGoal goal = layoutGraph.getProperty(RectPackingOptions.OPTIMIZATION_GOAL);
        // Option for better width approximation.
        boolean lastPlaceShift = layoutGraph.getProperty(RectPackingOptions.LAST_PLACE_SHIFT);
        // Option to only do the initial width approximation.
        boolean onlyFirstIteration = layoutGraph.getProperty(RectPackingOptions.ONLY_FIRST_ITERATION);
        // Option whether the nodes should be expanded to fill the bounding rectangle.
        boolean expandNodes = layoutGraph.getProperty(RectPackingOptions.EXPAND_NODES);
        // The padding surrounding the drawing.
        ElkPadding padding = layoutGraph.getProperty(RectPackingOptions.PADDING);
        //  The spacing between two nodes.
        double nodeNodeSpacing = layoutGraph.getProperty(RectPackingOptions.SPACING_NODE_NODE);
        // Whether the nodes are compacted after the initial placement.
        boolean compaction = layoutGraph.getProperty(RectPackingOptions.ROW_COMPACTION);
        // Whether the nodes should be expanded to fit the aspect ratio during node expansion.
        // Only effective if nodes are expanded.
        boolean expandToAspectRatio = layoutGraph.getProperty(RectPackingOptions.EXPAND_TO_ASPECT_RATIO);
        // Whether interactive layout is activ.
        boolean interactive = layoutGraph.getProperty(RectPackingOptions.INTERACTIVE);
<<<<<<< HEAD
        boolean cplexEnalbed = layoutGraph.getProperty(RectPackingOptions.CPLEX);
        boolean cplexEnalbed2 = layoutGraph.getProperty(RectPackingOptions.FUNCPLEX2);
        double cplexOptTolerance = -1;
        if (layoutGraph.hasProperty(RectPackingOptions.CPLEX_OPT_TOLERANCE)) {
            cplexOptTolerance = layoutGraph.getProperty(RectPackingOptions.CPLEX_OPT_TOLERANCE);
=======
        // A target width for the algorithm. If this is set the width approximation step is skipped.
        double targetWidth = -1;
        if (layoutGraph.hasProperty(RectPackingOptions.TARGET_WIDTH)) {
            targetWidth = layoutGraph.getProperty(RectPackingOptions.TARGET_WIDTH);
>>>>>>> 260ac35f
        }

        List<ElkNode> rectangles = layoutGraph.getChildren();
        DrawingUtil.resetCoordinates(rectangles);
        DrawingData drawing = null;
        if (interactive) {
            List<ElkNode> fixedNodes = new ArrayList<>();
            for (ElkNode elkNode : rectangles) {
                if (elkNode.hasProperty(RectPackingOptions.DESIRED_POSITION)) {
                    fixedNodes.add(elkNode);
                }
            }
            for (ElkNode elkNode : fixedNodes) {
                rectangles.remove(elkNode);
            }
            Collections.sort(fixedNodes, (a, b) -> {
                int positionA = a.getProperty(RectPackingOptions.DESIRED_POSITION);
                int positionB = b.getProperty(RectPackingOptions.DESIRED_POSITION);
                if (positionA == positionB) {
                    return -1;
                } else {
                    return Integer.compare(positionA, positionB);
                }
            });
            for (ElkNode elkNode : fixedNodes) {
                int position = elkNode.getProperty(RectPackingOptions.DESIRED_POSITION);
                position = Math.min(position, rectangles.size());
                rectangles.add(position, elkNode);
            }

            int index = 0;
            for (ElkNode elkNode: rectangles) {
                elkNode.setProperty(RectPackingOptions.CURRENT_POSITION, index);
                index++;
            }
        }
        // Get minimum size of parent.
        KVector minSize = ElkUtil.effectiveMinSizeConstraintFor(layoutGraph);
        // Remove padding to get the space the algorithm can use.
        minSize.x -= padding.getHorizontal();
        minSize.y -= padding.getVertical();
<<<<<<< HEAD
        if (cplexEnalbed) {
            // Begin cp optimizer solving.
            boolean logging = true;
            try {
                IloCP cp = new IloCP();
                if (cplexOptTolerance >= 0) {
                    cp.setParameter(IloCP.DoubleParam.OptimalityTolerance, cplexOptTolerance);
                }
                cp.setParameter(IloCP.DoubleParam.TimeLimit, 60 * 60);
                if (!logging) {
                    cp.setOut(null);
                    cp.setWarning(null);
                    cp.setOut(null);
                }
                int numberOfRects = rectangles.size();
                IloIntervalVar[] rectXs = new IloIntervalVar[numberOfRects];
                IloIntervalVar[] rectYs = new IloIntervalVar[numberOfRects];
                double totalWidth = 0;
                double totalHeight = 0;
                for (ElkNode rect : rectangles) {
                    totalWidth += rect.getWidth() + nodeNodeSpacing;
                    totalHeight += rect.getHeight() + nodeNodeSpacing;
                }
                if (logging) {
                  System.out.println("Total " + totalWidth + ", " + totalHeight);
                }
                // Set the length of the interval variable.
                for (int i = 0; i < numberOfRects; i++) {
                    rectXs[i] = cp.intervalVar((int) rectangles.get(i).getWidth(), rectangles.get(i).getIdentifier() + "x");
                    rectXs[i].setStartMin(0);
                    rectXs[i].setStartMax((int) totalWidth);
                    rectXs[i].setEndMin(rectXs[i].getSizeMin());
                    rectXs[i].setEndMax((int) totalWidth);
                }
                for (int i = 0; i < numberOfRects; i++) {
                    rectYs[i] = cp.intervalVar((int) rectangles.get(i).getHeight(), rectangles.get(i).getIdentifier() + "y");
                    rectYs[i].setStartMin(0);
                    rectYs[i].setStartMax((int) totalHeight);
                    rectYs[i].setEndMin(rectYs[i].getSizeMin());
                    rectYs[i].setEndMax((int) totalHeight);
                }
                
                // Define goal.
                // Max width
                IloNumExpr[] widths = new IloNumExpr[numberOfRects];
                for (int i = 0; i < numberOfRects; i++) {
                    widths[i] = cp.endOf(rectXs[i]);
                }
                IloNumExpr[] heights = new IloNumExpr[numberOfRects];
                for (int i = 0; i < numberOfRects; i++) {
                    heights[i] = cp.endOf(rectYs[i]);
                }
                
                IloNumExpr maxWidth = cp.max(widths);
                IloNumExpr maxHeight = cp.max(heights);
                IloNumExpr scaleMeasure = cp.min(cp.quot(aspectRatio, maxWidth), cp.quot(1, maxHeight));
                // Goal is to maximize the scale measure and minimize the area at the same time.
                IloNumExpr cpGoal = cp.sum(scaleMeasure, cp.quot(1, cp.prod(maxWidth, maxHeight)));
                cp.add(cp.maximize(cpGoal, "Scale measure goal"));
//                cp.addMinimize(cp.prod(maxWidth, maxHeight));
                // Define constraints
                for (int i = 0; i < numberOfRects; i++) {
                    IloIntervalVar rectX = rectXs[i];
                    IloIntervalVar rectY = rectYs[i];
                    
                    // Define ordering.
                    if (i != 0) {
                        if (logging) {
                            System.out.println("Adding constraint for node" + i);
                        }
                        for (int j = 0; j < i; j++) {
                            cp.add(cp.or(
                                    cp.ge(cp.startOf(rectX), cp.sum((int) nodeNodeSpacing, cp.endOf(rectXs[j]))),
                                    cp.ge(cp.startOf(rectY), cp.sum((int) nodeNodeSpacing, cp.endOf(rectYs[j])))));
                        }
                    } else {
                        if (logging) {
                            System.out.println("First node");
                        }
                        cp.addEq(0, cp.startOf(rectXs[0]));
                        cp.addEq(0, cp.startOf(rectYs[0]));
                    }
                }
                
                if (cp.solve()) {

                    if (logging) {
                        System.out.println("Scale Measure " + cp.getValue(scaleMeasure));
                    }
                    for (IloIntervalVar rectX : rectXs) {
                        if (logging) {
                            System.out.println(rectX);
                            System.out.println(cp.getValue(cp.startOf(rectX)) + ", " + cp.getValue(cp.endOf(rectX)) + ", " + cp.getLength(rectX));
                        }
                    }
                    for (IloIntervalVar rectY : rectYs) {
                        if (logging) {
                            System.out.println(rectY);
                            System.out.println(cp.getValue(cp.startOf(rectY)) + ", " + cp.getValue(cp.endOf(rectY)) + ", " + cp.getLength(rectY));
                            
                        }
                    }
                    int index = 0;
                    // Apply coordinates to rectangles.
                    for (ElkNode rect : rectangles) {
                        rect.setX(cp.getValue(cp.startOf(rectXs[index])));
                        rect.setY(cp.getValue(cp.startOf(rectYs[index])));
                        index++;
                    }
                    // Calculate drawing dimensions.
                    drawing = new DrawingData(aspectRatio, cp.getValue(maxWidth), cp.getValue(maxHeight), DrawingDataDescriptor.WHOLE_DRAWING);
                    if (logging) {
                        System.out.println(cp.getValue(maxWidth));
                        System.out.println(cp.getValue(maxHeight));
                    }
                } else {
                    System.out.println("No solution found");
                    drawing = new DrawingData(aspectRatio, 100, 100, DrawingDataDescriptor.WHOLE_DRAWING);
                }
            } catch (IloException e) {
                System.err.println("Error " + e);
            }
        } else {
=======
        double maxWidth = minSize.x;
        if (targetWidth < 0 || targetWidth < minSize.x) {
>>>>>>> 260ac35f
            // Initial width approximation.
            AreaApproximation firstIt = new AreaApproximation(aspectRatio, goal, lastPlaceShift);
            drawing = firstIt.approxBoundingBox(rectangles, nodeNodeSpacing);
            if (progressMonitor.isLoggingEnabled()) {
                progressMonitor.logGraph(layoutGraph, "After approximation");
            }
<<<<<<< HEAD
            // Placement according to approximated width.
            if (!onlyFirstIteration) {
                DrawingUtil.resetCoordinates(rectangles);
                if (cplexEnalbed2) {
                  IloCplex cp;
                    try {
                        cp = new IloCplex();
                        cp.setParam(IloCplex.DoubleParam.TimeLimit, 60 * 60);
                        boolean logging = true;
                        if (!logging) {
                            cp.setOut(null);
                            cp.setWarning(null);
                            cp.setOut(null);
                        }
                        // Create variables
                        IloNumVar[] x = new IloNumVar[rectangles.size()];
                        IloNumVar[] y = new IloNumVar[rectangles.size()];
                        IloNumVar[] width = new IloNumVar[rectangles.size()];
                        IloNumVar[] height = new IloNumVar[rectangles.size()];
                        int j = 0;
                        // Define width and height
                        for (ElkNode rect : rectangles) {
                            width[j] = cp.numVar(rect.getWidth(), rect.getWidth());
                            height[j] = cp.numVar(rect.getHeight(),rect.getHeight());
                            j++;
                        }
                        // Define endheight of an element
                        IloNumExpr[] endHeight = new IloNumExpr[rectangles.size()];
                        IloNumExpr[] endWidth = new IloNumExpr[rectangles.size()];
                        IloNumExpr H = cp.numExpr();

                        minSize.x = Math.max(minSize.x, drawing.getDrawingWidth());
                        for (int i = 0; i < rectangles.size(); i++) {
                            x[i] = cp.numVar(0, 10000);
                            y[i] = cp.numVar(0, 10000);
                            endWidth[i] = cp.sum(x[i], width[i]);
                            endHeight[i] = cp.sum(y[i], height[i]);
                            cp.addLe(endWidth[i], minSize.x);
                        }
                        H = cp.max(endHeight);
                        for (int i = 0; i < rectangles.size(); i++) {
                            // Define ordering.
                            if (i != 0) {
                                if (logging) {
                                    System.out.println("Adding constraint for node" + i);
                                }
                                for (int k = 0; k < i; k++) {
                                    cp.add(cp.or(
                                            cp.ge(x[i], cp.sum((int) nodeNodeSpacing, endWidth[k])),
                                            cp.ge(y[i], cp.sum((int) nodeNodeSpacing, endHeight[k]))));
                                }
                            } else {
                                if (logging) {
                                    System.out.println("First node");
                                }
                                cp.addEq(0, x[0]);
                                cp.addEq(0, y[0]);
                            }
                        }
                        
                        cp.addMinimize(H);
                        if (cp.solve()) {
                            int index = 0;
                            // Apply coordinates to rectangles.
                            for (ElkNode rect : rectangles) {
                                if (logging) {
                                    System.out.println("X/Y (" + rect.getIdentifier() + ", " + cp.getValue(x[index]) + "," + cp.getValue(y[index]) + ")");
                                }
                                rect.setX(cp.getValue(x[index]));
                                rect.setY(cp.getValue(y[index]));
                                index++;
                            }
                            // Calculate drawing dimensions.
                            drawing = new DrawingData(aspectRatio, minSize.x, cp.getValue(H), DrawingDataDescriptor.WHOLE_DRAWING);
                            if (logging) {
                                System.out.println(minSize.x);
                                System.out.println(cp.getValue(H));
                            }
                        } else {
                            System.out.println("No solution found");
                            drawing = new DrawingData(aspectRatio, 100, 100, DrawingDataDescriptor.WHOLE_DRAWING);
                        }
                        
                    } catch (IloException e) {
                        // TODO Auto-generated catch block
                        e.printStackTrace();
                    }
                } else {
                    RowFillingAndCompaction secondIt = new RowFillingAndCompaction(aspectRatio, expandNodes, expandToAspectRatio, compaction, nodeNodeSpacing);
                    // Modify the initial approximation if necessary.
                    minSize.x = Math.max(minSize.x, drawing.getDrawingWidth());
                    
                    drawing = secondIt.start(rectangles, minSize);
                }
            }
            if (progressMonitor.isLoggingEnabled()) {
                progressMonitor.logGraph(layoutGraph, "After compaction");
            }
=======
        } else {
            drawing = new DrawingData(aspectRatio, targetWidth, 0, DrawingDataDescriptor.WHOLE_DRAWING);
        }
        // Placement according to approximated width.
        if (!onlyFirstIteration) {
            DrawingUtil.resetCoordinates(rectangles);
            RowFillingAndCompaction secondIt = new RowFillingAndCompaction(aspectRatio, expandNodes, expandToAspectRatio, compaction, nodeNodeSpacing);
            // Modify the initial approximation if necessary.
            maxWidth = Math.max(minSize.x, drawing.getDrawingWidth());
            
            drawing = secondIt.start(rectangles, maxWidth, minSize, progressMonitor, layoutGraph);
>>>>>>> 260ac35f
        }

        // Final touch.
        applyPadding(rectangles, padding);
        ElkUtil.resizeNode(layoutGraph, drawing.getDrawingWidth() + padding.getHorizontal(),
                drawing.getDrawingHeight() + padding.getVertical(), false, true);
        if (progressMonitor.isLoggingEnabled()) {
            progressMonitor.logGraph(layoutGraph, "Output");
        }
        progressMonitor.done();
    }

    /**
     * Shifts all rectangles to the right and bottom according to the specified padding.
     * 
     * @param rectangles
     *            list of rectangles that have been placed.
     */
    private static void applyPadding(final List<ElkNode> rectangles, ElkPadding padding) {
        for (ElkNode rect : rectangles) {
            rect.setLocation(rect.getX() + padding.getLeft(), rect.getY() + padding.getTop());
        }
    }
}<|MERGE_RESOLUTION|>--- conflicted
+++ resolved
@@ -66,7 +66,7 @@
         boolean expandNodes = layoutGraph.getProperty(RectPackingOptions.EXPAND_NODES);
         // The padding surrounding the drawing.
         ElkPadding padding = layoutGraph.getProperty(RectPackingOptions.PADDING);
-        //  The spacing between two nodes.
+        // The spacing between two nodes.
         double nodeNodeSpacing = layoutGraph.getProperty(RectPackingOptions.SPACING_NODE_NODE);
         // Whether the nodes are compacted after the initial placement.
         boolean compaction = layoutGraph.getProperty(RectPackingOptions.ROW_COMPACTION);
@@ -75,315 +75,327 @@
         boolean expandToAspectRatio = layoutGraph.getProperty(RectPackingOptions.EXPAND_TO_ASPECT_RATIO);
         // Whether interactive layout is activ.
         boolean interactive = layoutGraph.getProperty(RectPackingOptions.INTERACTIVE);
-<<<<<<< HEAD
+
         boolean cplexEnalbed = layoutGraph.getProperty(RectPackingOptions.CPLEX);
         boolean cplexEnalbed2 = layoutGraph.getProperty(RectPackingOptions.FUNCPLEX2);
         double cplexOptTolerance = -1;
         if (layoutGraph.hasProperty(RectPackingOptions.CPLEX_OPT_TOLERANCE)) {
             cplexOptTolerance = layoutGraph.getProperty(RectPackingOptions.CPLEX_OPT_TOLERANCE);
-=======
-        // A target width for the algorithm. If this is set the width approximation step is skipped.
-        double targetWidth = -1;
-        if (layoutGraph.hasProperty(RectPackingOptions.TARGET_WIDTH)) {
-            targetWidth = layoutGraph.getProperty(RectPackingOptions.TARGET_WIDTH);
->>>>>>> 260ac35f
-        }
-
-        List<ElkNode> rectangles = layoutGraph.getChildren();
-        DrawingUtil.resetCoordinates(rectangles);
-        DrawingData drawing = null;
-        if (interactive) {
-            List<ElkNode> fixedNodes = new ArrayList<>();
-            for (ElkNode elkNode : rectangles) {
-                if (elkNode.hasProperty(RectPackingOptions.DESIRED_POSITION)) {
-                    fixedNodes.add(elkNode);
-                }
+
+            // A target width for the algorithm. If this is set the width approximation step is skipped.
+            double targetWidth = -1;
+            if (layoutGraph.hasProperty(RectPackingOptions.TARGET_WIDTH)) {
+                targetWidth = layoutGraph.getProperty(RectPackingOptions.TARGET_WIDTH);
             }
-            for (ElkNode elkNode : fixedNodes) {
-                rectangles.remove(elkNode);
+
+            List<ElkNode> rectangles = layoutGraph.getChildren();
+            DrawingUtil.resetCoordinates(rectangles);
+            DrawingData drawing = null;
+            if (interactive) {
+                List<ElkNode> fixedNodes = new ArrayList<>();
+                for (ElkNode elkNode : rectangles) {
+                    if (elkNode.hasProperty(RectPackingOptions.DESIRED_POSITION)) {
+                        fixedNodes.add(elkNode);
+                    }
+                }
+                for (ElkNode elkNode : fixedNodes) {
+                    rectangles.remove(elkNode);
+                }
+                Collections.sort(fixedNodes, (a, b) -> {
+                    int positionA = a.getProperty(RectPackingOptions.DESIRED_POSITION);
+                    int positionB = b.getProperty(RectPackingOptions.DESIRED_POSITION);
+                    if (positionA == positionB) {
+                        return -1;
+                    } else {
+                        return Integer.compare(positionA, positionB);
+                    }
+                });
+                for (ElkNode elkNode : fixedNodes) {
+                    int position = elkNode.getProperty(RectPackingOptions.DESIRED_POSITION);
+                    position = Math.min(position, rectangles.size());
+                    rectangles.add(position, elkNode);
+                }
+
+                int index = 0;
+                for (ElkNode elkNode : rectangles) {
+                    elkNode.setProperty(RectPackingOptions.CURRENT_POSITION, index);
+                    index++;
+                }
             }
-            Collections.sort(fixedNodes, (a, b) -> {
-                int positionA = a.getProperty(RectPackingOptions.DESIRED_POSITION);
-                int positionB = b.getProperty(RectPackingOptions.DESIRED_POSITION);
-                if (positionA == positionB) {
-                    return -1;
-                } else {
-                    return Integer.compare(positionA, positionB);
-                }
-            });
-            for (ElkNode elkNode : fixedNodes) {
-                int position = elkNode.getProperty(RectPackingOptions.DESIRED_POSITION);
-                position = Math.min(position, rectangles.size());
-                rectangles.add(position, elkNode);
-            }
-
-            int index = 0;
-            for (ElkNode elkNode: rectangles) {
-                elkNode.setProperty(RectPackingOptions.CURRENT_POSITION, index);
-                index++;
-            }
-        }
-        // Get minimum size of parent.
-        KVector minSize = ElkUtil.effectiveMinSizeConstraintFor(layoutGraph);
-        // Remove padding to get the space the algorithm can use.
-        minSize.x -= padding.getHorizontal();
-        minSize.y -= padding.getVertical();
-<<<<<<< HEAD
-        if (cplexEnalbed) {
-            // Begin cp optimizer solving.
-            boolean logging = true;
-            try {
-                IloCP cp = new IloCP();
-                if (cplexOptTolerance >= 0) {
-                    cp.setParameter(IloCP.DoubleParam.OptimalityTolerance, cplexOptTolerance);
-                }
-                cp.setParameter(IloCP.DoubleParam.TimeLimit, 60 * 60);
-                if (!logging) {
-                    cp.setOut(null);
-                    cp.setWarning(null);
-                    cp.setOut(null);
-                }
-                int numberOfRects = rectangles.size();
-                IloIntervalVar[] rectXs = new IloIntervalVar[numberOfRects];
-                IloIntervalVar[] rectYs = new IloIntervalVar[numberOfRects];
-                double totalWidth = 0;
-                double totalHeight = 0;
-                for (ElkNode rect : rectangles) {
-                    totalWidth += rect.getWidth() + nodeNodeSpacing;
-                    totalHeight += rect.getHeight() + nodeNodeSpacing;
-                }
-                if (logging) {
-                  System.out.println("Total " + totalWidth + ", " + totalHeight);
-                }
-                // Set the length of the interval variable.
-                for (int i = 0; i < numberOfRects; i++) {
-                    rectXs[i] = cp.intervalVar((int) rectangles.get(i).getWidth(), rectangles.get(i).getIdentifier() + "x");
-                    rectXs[i].setStartMin(0);
-                    rectXs[i].setStartMax((int) totalWidth);
-                    rectXs[i].setEndMin(rectXs[i].getSizeMin());
-                    rectXs[i].setEndMax((int) totalWidth);
-                }
-                for (int i = 0; i < numberOfRects; i++) {
-                    rectYs[i] = cp.intervalVar((int) rectangles.get(i).getHeight(), rectangles.get(i).getIdentifier() + "y");
-                    rectYs[i].setStartMin(0);
-                    rectYs[i].setStartMax((int) totalHeight);
-                    rectYs[i].setEndMin(rectYs[i].getSizeMin());
-                    rectYs[i].setEndMax((int) totalHeight);
-                }
-                
-                // Define goal.
-                // Max width
-                IloNumExpr[] widths = new IloNumExpr[numberOfRects];
-                for (int i = 0; i < numberOfRects; i++) {
-                    widths[i] = cp.endOf(rectXs[i]);
-                }
-                IloNumExpr[] heights = new IloNumExpr[numberOfRects];
-                for (int i = 0; i < numberOfRects; i++) {
-                    heights[i] = cp.endOf(rectYs[i]);
-                }
-                
-                IloNumExpr maxWidth = cp.max(widths);
-                IloNumExpr maxHeight = cp.max(heights);
-                IloNumExpr scaleMeasure = cp.min(cp.quot(aspectRatio, maxWidth), cp.quot(1, maxHeight));
-                // Goal is to maximize the scale measure and minimize the area at the same time.
-                IloNumExpr cpGoal = cp.sum(scaleMeasure, cp.quot(1, cp.prod(maxWidth, maxHeight)));
-                cp.add(cp.maximize(cpGoal, "Scale measure goal"));
-//                cp.addMinimize(cp.prod(maxWidth, maxHeight));
-                // Define constraints
-                for (int i = 0; i < numberOfRects; i++) {
-                    IloIntervalVar rectX = rectXs[i];
-                    IloIntervalVar rectY = rectYs[i];
-                    
-                    // Define ordering.
-                    if (i != 0) {
-                        if (logging) {
-                            System.out.println("Adding constraint for node" + i);
-                        }
-                        for (int j = 0; j < i; j++) {
-                            cp.add(cp.or(
-                                    cp.ge(cp.startOf(rectX), cp.sum((int) nodeNodeSpacing, cp.endOf(rectXs[j]))),
-                                    cp.ge(cp.startOf(rectY), cp.sum((int) nodeNodeSpacing, cp.endOf(rectYs[j])))));
-                        }
-                    } else {
-                        if (logging) {
-                            System.out.println("First node");
-                        }
-                        cp.addEq(0, cp.startOf(rectXs[0]));
-                        cp.addEq(0, cp.startOf(rectYs[0]));
-                    }
-                }
-                
-                if (cp.solve()) {
-
+            // Get minimum size of parent.
+            KVector minSize = ElkUtil.effectiveMinSizeConstraintFor(layoutGraph);
+            // Remove padding to get the space the algorithm can use.
+            minSize.x -= padding.getHorizontal();
+            minSize.y -= padding.getVertical();
+
+            if (cplexEnalbed) {
+                // Begin cp optimizer solving.
+                boolean logging = true;
+                try {
+                    IloCP cp = new IloCP();
+                    if (cplexOptTolerance >= 0) {
+                        cp.setParameter(IloCP.DoubleParam.OptimalityTolerance, cplexOptTolerance);
+                    }
+                    cp.setParameter(IloCP.DoubleParam.TimeLimit, 60 * 60);
+                    if (!logging) {
+                        cp.setOut(null);
+                        cp.setWarning(null);
+                        cp.setOut(null);
+                    }
+                    int numberOfRects = rectangles.size();
+                    IloIntervalVar[] rectXs = new IloIntervalVar[numberOfRects];
+                    IloIntervalVar[] rectYs = new IloIntervalVar[numberOfRects];
+                    double totalWidth = 0;
+                    double totalHeight = 0;
+                    for (ElkNode rect : rectangles) {
+                        totalWidth += rect.getWidth() + nodeNodeSpacing;
+                        totalHeight += rect.getHeight() + nodeNodeSpacing;
+                    }
                     if (logging) {
-                        System.out.println("Scale Measure " + cp.getValue(scaleMeasure));
-                    }
-                    for (IloIntervalVar rectX : rectXs) {
-                        if (logging) {
-                            System.out.println(rectX);
-                            System.out.println(cp.getValue(cp.startOf(rectX)) + ", " + cp.getValue(cp.endOf(rectX)) + ", " + cp.getLength(rectX));
-                        }
-                    }
-                    for (IloIntervalVar rectY : rectYs) {
-                        if (logging) {
-                            System.out.println(rectY);
-                            System.out.println(cp.getValue(cp.startOf(rectY)) + ", " + cp.getValue(cp.endOf(rectY)) + ", " + cp.getLength(rectY));
-                            
-                        }
-                    }
-                    int index = 0;
-                    // Apply coordinates to rectangles.
-                    for (ElkNode rect : rectangles) {
-                        rect.setX(cp.getValue(cp.startOf(rectXs[index])));
-                        rect.setY(cp.getValue(cp.startOf(rectYs[index])));
-                        index++;
-                    }
-                    // Calculate drawing dimensions.
-                    drawing = new DrawingData(aspectRatio, cp.getValue(maxWidth), cp.getValue(maxHeight), DrawingDataDescriptor.WHOLE_DRAWING);
-                    if (logging) {
-                        System.out.println(cp.getValue(maxWidth));
-                        System.out.println(cp.getValue(maxHeight));
-                    }
-                } else {
-                    System.out.println("No solution found");
-                    drawing = new DrawingData(aspectRatio, 100, 100, DrawingDataDescriptor.WHOLE_DRAWING);
-                }
-            } catch (IloException e) {
-                System.err.println("Error " + e);
-            }
-        } else {
-=======
-        double maxWidth = minSize.x;
-        if (targetWidth < 0 || targetWidth < minSize.x) {
->>>>>>> 260ac35f
-            // Initial width approximation.
-            AreaApproximation firstIt = new AreaApproximation(aspectRatio, goal, lastPlaceShift);
-            drawing = firstIt.approxBoundingBox(rectangles, nodeNodeSpacing);
-            if (progressMonitor.isLoggingEnabled()) {
-                progressMonitor.logGraph(layoutGraph, "After approximation");
-            }
-<<<<<<< HEAD
-            // Placement according to approximated width.
-            if (!onlyFirstIteration) {
-                DrawingUtil.resetCoordinates(rectangles);
-                if (cplexEnalbed2) {
-                  IloCplex cp;
-                    try {
-                        cp = new IloCplex();
-                        cp.setParam(IloCplex.DoubleParam.TimeLimit, 60 * 60);
-                        boolean logging = true;
-                        if (!logging) {
-                            cp.setOut(null);
-                            cp.setWarning(null);
-                            cp.setOut(null);
-                        }
-                        // Create variables
-                        IloNumVar[] x = new IloNumVar[rectangles.size()];
-                        IloNumVar[] y = new IloNumVar[rectangles.size()];
-                        IloNumVar[] width = new IloNumVar[rectangles.size()];
-                        IloNumVar[] height = new IloNumVar[rectangles.size()];
-                        int j = 0;
-                        // Define width and height
-                        for (ElkNode rect : rectangles) {
-                            width[j] = cp.numVar(rect.getWidth(), rect.getWidth());
-                            height[j] = cp.numVar(rect.getHeight(),rect.getHeight());
-                            j++;
-                        }
-                        // Define endheight of an element
-                        IloNumExpr[] endHeight = new IloNumExpr[rectangles.size()];
-                        IloNumExpr[] endWidth = new IloNumExpr[rectangles.size()];
-                        IloNumExpr H = cp.numExpr();
-
-                        minSize.x = Math.max(minSize.x, drawing.getDrawingWidth());
-                        for (int i = 0; i < rectangles.size(); i++) {
-                            x[i] = cp.numVar(0, 10000);
-                            y[i] = cp.numVar(0, 10000);
-                            endWidth[i] = cp.sum(x[i], width[i]);
-                            endHeight[i] = cp.sum(y[i], height[i]);
-                            cp.addLe(endWidth[i], minSize.x);
-                        }
-                        H = cp.max(endHeight);
-                        for (int i = 0; i < rectangles.size(); i++) {
-                            // Define ordering.
-                            if (i != 0) {
-                                if (logging) {
-                                    System.out.println("Adding constraint for node" + i);
-                                }
-                                for (int k = 0; k < i; k++) {
-                                    cp.add(cp.or(
-                                            cp.ge(x[i], cp.sum((int) nodeNodeSpacing, endWidth[k])),
-                                            cp.ge(y[i], cp.sum((int) nodeNodeSpacing, endHeight[k]))));
-                                }
-                            } else {
-                                if (logging) {
-                                    System.out.println("First node");
-                                }
-                                cp.addEq(0, x[0]);
-                                cp.addEq(0, y[0]);
+                        System.out.println("Total " + totalWidth + ", " + totalHeight);
+                    }
+                    // Set the length of the interval variable.
+                    for (int i = 0; i < numberOfRects; i++) {
+                        rectXs[i] = cp.intervalVar((int) rectangles.get(i).getWidth(),
+                                rectangles.get(i).getIdentifier() + "x");
+                        rectXs[i].setStartMin(0);
+                        rectXs[i].setStartMax((int) totalWidth);
+                        rectXs[i].setEndMin(rectXs[i].getSizeMin());
+                        rectXs[i].setEndMax((int) totalWidth);
+                    }
+                    for (int i = 0; i < numberOfRects; i++) {
+                        rectYs[i] = cp.intervalVar((int) rectangles.get(i).getHeight(),
+                                rectangles.get(i).getIdentifier() + "y");
+                        rectYs[i].setStartMin(0);
+                        rectYs[i].setStartMax((int) totalHeight);
+                        rectYs[i].setEndMin(rectYs[i].getSizeMin());
+                        rectYs[i].setEndMax((int) totalHeight);
+                    }
+
+                    // Define goal.
+                    // Max width
+                    IloNumExpr[] widths = new IloNumExpr[numberOfRects];
+                    for (int i = 0; i < numberOfRects; i++) {
+                        widths[i] = cp.endOf(rectXs[i]);
+                    }
+                    IloNumExpr[] heights = new IloNumExpr[numberOfRects];
+                    for (int i = 0; i < numberOfRects; i++) {
+                        heights[i] = cp.endOf(rectYs[i]);
+                    }
+
+                    IloNumExpr maxWidth = cp.max(widths);
+                    IloNumExpr maxHeight = cp.max(heights);
+                    IloNumExpr scaleMeasure = cp.min(cp.quot(aspectRatio, maxWidth), cp.quot(1, maxHeight));
+                    // Goal is to maximize the scale measure and minimize the area at the same time.
+                    IloNumExpr cpGoal = cp.sum(scaleMeasure, cp.quot(1, cp.prod(maxWidth, maxHeight)));
+                    cp.add(cp.maximize(cpGoal, "Scale measure goal"));
+                    // cp.addMinimize(cp.prod(maxWidth, maxHeight));
+                    // Define constraints
+                    for (int i = 0; i < numberOfRects; i++) {
+                        IloIntervalVar rectX = rectXs[i];
+                        IloIntervalVar rectY = rectYs[i];
+
+                        // Define ordering.
+                        if (i != 0) {
+                            if (logging) {
+                                System.out.println("Adding constraint for node" + i);
                             }
-                        }
-                        
-                        cp.addMinimize(H);
-                        if (cp.solve()) {
-                            int index = 0;
-                            // Apply coordinates to rectangles.
-                            for (ElkNode rect : rectangles) {
-                                if (logging) {
-                                    System.out.println("X/Y (" + rect.getIdentifier() + ", " + cp.getValue(x[index]) + "," + cp.getValue(y[index]) + ")");
-                                }
-                                rect.setX(cp.getValue(x[index]));
-                                rect.setY(cp.getValue(y[index]));
-                                index++;
-                            }
-                            // Calculate drawing dimensions.
-                            drawing = new DrawingData(aspectRatio, minSize.x, cp.getValue(H), DrawingDataDescriptor.WHOLE_DRAWING);
-                            if (logging) {
-                                System.out.println(minSize.x);
-                                System.out.println(cp.getValue(H));
+                            for (int j = 0; j < i; j++) {
+                                cp.add(cp.or(
+                                        cp.ge(cp.startOf(rectX), cp.sum((int) nodeNodeSpacing, cp.endOf(rectXs[j]))),
+                                        cp.ge(cp.startOf(rectY), cp.sum((int) nodeNodeSpacing, cp.endOf(rectYs[j])))));
                             }
                         } else {
-                            System.out.println("No solution found");
-                            drawing = new DrawingData(aspectRatio, 100, 100, DrawingDataDescriptor.WHOLE_DRAWING);
-                        }
-                        
-                    } catch (IloException e) {
-                        // TODO Auto-generated catch block
-                        e.printStackTrace();
+                            if (logging) {
+                                System.out.println("First node");
+                            }
+                            cp.addEq(0, cp.startOf(rectXs[0]));
+                            cp.addEq(0, cp.startOf(rectYs[0]));
+                        }
+                    }
+
+                    if (cp.solve()) {
+
+                        if (logging) {
+                            System.out.println("Scale Measure " + cp.getValue(scaleMeasure));
+                        }
+                        for (IloIntervalVar rectX : rectXs) {
+                            if (logging) {
+                                System.out.println(rectX);
+                                System.out.println(cp.getValue(cp.startOf(rectX)) + ", " + cp.getValue(cp.endOf(rectX))
+                                        + ", " + cp.getLength(rectX));
+                            }
+                        }
+                        for (IloIntervalVar rectY : rectYs) {
+                            if (logging) {
+                                System.out.println(rectY);
+                                System.out.println(cp.getValue(cp.startOf(rectY)) + ", " + cp.getValue(cp.endOf(rectY))
+                                        + ", " + cp.getLength(rectY));
+
+                            }
+                        }
+                        int index = 0;
+                        // Apply coordinates to rectangles.
+                        for (ElkNode rect : rectangles) {
+                            rect.setX(cp.getValue(cp.startOf(rectXs[index])));
+                            rect.setY(cp.getValue(cp.startOf(rectYs[index])));
+                            index++;
+                        }
+                        // Calculate drawing dimensions.
+                        drawing = new DrawingData(aspectRatio, cp.getValue(maxWidth), cp.getValue(maxHeight),
+                                DrawingDataDescriptor.WHOLE_DRAWING);
+                        if (logging) {
+                            System.out.println(cp.getValue(maxWidth));
+                            System.out.println(cp.getValue(maxHeight));
+                        }
+                    } else {
+                        System.out.println("No solution found");
+                        drawing = new DrawingData(aspectRatio, 100, 100, DrawingDataDescriptor.WHOLE_DRAWING);
+                    }
+                } catch (IloException e) {
+                    System.err.println("Error " + e);
+                }
+            } else {
+                // // Initial width approximation.
+                // AreaApproximation firstIt = new AreaApproximation(aspectRatio, goal, lastPlaceShift);
+                // drawing = firstIt.approxBoundingBox(rectangles, nodeNodeSpacing);
+                // if (progressMonitor.isLoggingEnabled()) {
+                // progressMonitor.logGraph(layoutGraph, "After approximation");
+                // }
+                // // Placement according to approximated width.
+                // if (!onlyFirstIteration) {
+                // DrawingUtil.resetCoordinates(rectangles);
+                // if (cplexEnalbed2) {
+                // IloCplex cp;
+                // try {
+                // cp = new IloCplex();
+                // cp.setParam(IloCplex.DoubleParam.TimeLimit, 60 * 60);
+                // boolean logging = true;
+                // if (!logging) {
+                // cp.setOut(null);
+                // cp.setWarning(null);
+                // cp.setOut(null);
+                // }
+                // // Create variables
+                // IloNumVar[] x = new IloNumVar[rectangles.size()];
+                // IloNumVar[] y = new IloNumVar[rectangles.size()];
+                // IloNumVar[] width = new IloNumVar[rectangles.size()];
+                // IloNumVar[] height = new IloNumVar[rectangles.size()];
+                // int j = 0;
+                // // Define width and height
+                // for (ElkNode rect : rectangles) {
+                // width[j] = cp.numVar(rect.getWidth(), rect.getWidth());
+                // height[j] = cp.numVar(rect.getHeight(),rect.getHeight());
+                // j++;
+                // }
+                // // Define endheight of an element
+                // IloNumExpr[] endHeight = new IloNumExpr[rectangles.size()];
+                // IloNumExpr[] endWidth = new IloNumExpr[rectangles.size()];
+                // IloNumExpr H = cp.numExpr();
+                //
+                // minSize.x = Math.max(minSize.x, drawing.getDrawingWidth());
+                // for (int i = 0; i < rectangles.size(); i++) {
+                // x[i] = cp.numVar(0, 10000);
+                // y[i] = cp.numVar(0, 10000);
+                // endWidth[i] = cp.sum(x[i], width[i]);
+                // endHeight[i] = cp.sum(y[i], height[i]);
+                // cp.addLe(endWidth[i], minSize.x);
+                // }
+                // H = cp.max(endHeight);
+                // for (int i = 0; i < rectangles.size(); i++) {
+                // // Define ordering.
+                // if (i != 0) {
+                // if (logging) {
+                // System.out.println("Adding constraint for node" + i);
+                // }
+                // for (int k = 0; k < i; k++) {
+                // cp.add(cp.or(
+                // cp.ge(x[i], cp.sum((int) nodeNodeSpacing, endWidth[k])),
+                // cp.ge(y[i], cp.sum((int) nodeNodeSpacing, endHeight[k]))));
+                // }
+                // } else {
+                // if (logging) {
+                // System.out.println("First node");
+                // }
+                // cp.addEq(0, x[0]);
+                // cp.addEq(0, y[0]);
+                // }
+                // }
+                //
+                // cp.addMinimize(H);
+                // if (cp.solve()) {
+                // int index = 0;
+                // // Apply coordinates to rectangles.
+                // for (ElkNode rect : rectangles) {
+                // if (logging) {
+                // System.out.println("X/Y (" + rect.getIdentifier() + ", " + cp.getValue(x[index]) + "," +
+                // cp.getValue(y[index]) + ")");
+                // }
+                // rect.setX(cp.getValue(x[index]));
+                // rect.setY(cp.getValue(y[index]));
+                // index++;
+                // }
+                // // Calculate drawing dimensions.
+                // drawing = new DrawingData(aspectRatio, minSize.x, cp.getValue(H),
+                // DrawingDataDescriptor.WHOLE_DRAWING);
+                // if (logging) {
+                // System.out.println(minSize.x);
+                // System.out.println(cp.getValue(H));
+                // }
+                // } else {
+                // System.out.println("No solution found");
+                // drawing = new DrawingData(aspectRatio, 100, 100, DrawingDataDescriptor.WHOLE_DRAWING);
+                // }
+                //
+                // } catch (IloException e) {
+                // // TODO Auto-generated catch block
+                // e.printStackTrace();
+                // }
+                // } else {
+                // RowFillingAndCompaction secondIt = new RowFillingAndCompaction(aspectRatio, expandNodes,
+                // expandToAspectRatio, compaction, nodeNodeSpacing);
+                // // Modify the initial approximation if necessary.
+                // minSize.x = Math.max(minSize.x, drawing.getDrawingWidth());
+                //
+                // drawing = secondIt.start(rectangles, minSize);
+                // }
+                // }
+                // if (progressMonitor.isLoggingEnabled()) {
+                // progressMonitor.logGraph(layoutGraph, "After compaction");
+                // }
+
+                double maxWidth = minSize.x;
+                if (targetWidth < 0 || targetWidth < minSize.x) {
+                    // Initial width approximation.
+                    AreaApproximation firstIt = new AreaApproximation(aspectRatio, goal, lastPlaceShift);
+                    drawing = firstIt.approxBoundingBox(rectangles, nodeNodeSpacing);
+                    if (progressMonitor.isLoggingEnabled()) {
+                        progressMonitor.logGraph(layoutGraph, "After approximation");
                     }
                 } else {
-                    RowFillingAndCompaction secondIt = new RowFillingAndCompaction(aspectRatio, expandNodes, expandToAspectRatio, compaction, nodeNodeSpacing);
+                    drawing = new DrawingData(aspectRatio, targetWidth, 0, DrawingDataDescriptor.WHOLE_DRAWING);
+                }
+                // Placement according to approximated width.
+                if (!onlyFirstIteration) {
+                    DrawingUtil.resetCoordinates(rectangles);
+                    RowFillingAndCompaction secondIt = new RowFillingAndCompaction(aspectRatio, expandNodes,
+                            expandToAspectRatio, compaction, nodeNodeSpacing);
                     // Modify the initial approximation if necessary.
-                    minSize.x = Math.max(minSize.x, drawing.getDrawingWidth());
-                    
-                    drawing = secondIt.start(rectangles, minSize);
+                    maxWidth = Math.max(minSize.x, drawing.getDrawingWidth());
+
+                    drawing = secondIt.start(rectangles, maxWidth, minSize, progressMonitor, layoutGraph);
                 }
             }
+
+            // Final touch.
+            applyPadding(rectangles, padding);
+            ElkUtil.resizeNode(layoutGraph, drawing.getDrawingWidth() + padding.getHorizontal(),
+                    drawing.getDrawingHeight() + padding.getVertical(), false, true);
             if (progressMonitor.isLoggingEnabled()) {
-                progressMonitor.logGraph(layoutGraph, "After compaction");
+                progressMonitor.logGraph(layoutGraph, "Output");
             }
-=======
-        } else {
-            drawing = new DrawingData(aspectRatio, targetWidth, 0, DrawingDataDescriptor.WHOLE_DRAWING);
+            progressMonitor.done();
         }
-        // Placement according to approximated width.
-        if (!onlyFirstIteration) {
-            DrawingUtil.resetCoordinates(rectangles);
-            RowFillingAndCompaction secondIt = new RowFillingAndCompaction(aspectRatio, expandNodes, expandToAspectRatio, compaction, nodeNodeSpacing);
-            // Modify the initial approximation if necessary.
-            maxWidth = Math.max(minSize.x, drawing.getDrawingWidth());
-            
-            drawing = secondIt.start(rectangles, maxWidth, minSize, progressMonitor, layoutGraph);
->>>>>>> 260ac35f
-        }
-
-        // Final touch.
-        applyPadding(rectangles, padding);
-        ElkUtil.resizeNode(layoutGraph, drawing.getDrawingWidth() + padding.getHorizontal(),
-                drawing.getDrawingHeight() + padding.getVertical(), false, true);
-        if (progressMonitor.isLoggingEnabled()) {
-            progressMonitor.logGraph(layoutGraph, "Output");
-        }
-        progressMonitor.done();
     }
 
     /**
