/*******************************************************************************
 * Copyright (c) 2018, 2020 Kiel University and others.
 * 
 * This program and the accompanying materials are made available under the
 * terms of the Eclipse Public License 2.0 which is available at
 * http://www.eclipse.org/legal/epl-2.0.
 *
 * SPDX-License-Identifier: EPL-2.0
 *******************************************************************************/
package org.eclipse.elk.alg.rectpacking;

import java.util.ArrayList;
import java.util.Collections;
import java.util.List;

import org.eclipse.elk.alg.common.NodeMicroLayout;
import org.eclipse.elk.alg.rectpacking.firstiteration.AreaApproximation;
import org.eclipse.elk.alg.rectpacking.options.OptimizationGoal;
import org.eclipse.elk.alg.rectpacking.options.RectPackingOptions;
import org.eclipse.elk.alg.rectpacking.seconditeration.RowFillingAndCompaction;
import org.eclipse.elk.alg.rectpacking.util.DrawingData;
import org.eclipse.elk.alg.rectpacking.util.DrawingDataDescriptor;
import org.eclipse.elk.alg.rectpacking.util.DrawingUtil;
import org.eclipse.elk.core.AbstractLayoutProvider;
import org.eclipse.elk.core.math.ElkPadding;
import org.eclipse.elk.core.math.KVector;
import org.eclipse.elk.core.util.ElkUtil;
import org.eclipse.elk.core.util.IElkProgressMonitor;
import org.eclipse.elk.graph.ElkNode;

import ilog.cp.*;
//import ilog.cplex.IloCplex;
import ilog.concert.*;

/**
 * A layout algorithm that does not take edges into account, but treats all nodes as isolated boxes. This is useful for
 * parts of a diagram that consist of objects without connections, such as parallel regions in Statecharts.
 * <p>
 * Nodes are viewed as rectangles and so {@link ElkNode}s are referred to as rectangles in the comments.
 * </p>
 * <p>
 * Depending on the settings, checks for a specified special case, calculates a layout with a approximation algorithm or
 * uses that approximation algorithm for the needed area of the rectangles and places the rectangles nicely aligned on
 * the drawing area according to that approximation.
 * </p>
 */
public class RectPackingLayoutProvider extends AbstractLayoutProvider {
    /**
     * Calculating and applying layout to the model.
     */
    @Override
    public void layout(final ElkNode layoutGraph, final IElkProgressMonitor progressMonitor) {
        progressMonitor.begin("Rectangle Packing", 1);

        // if requested, compute nodes's dimensions, place node labels, ports, port labels, etc.
        if (!layoutGraph.getProperty(RectPackingOptions.OMIT_NODE_MICRO_LAYOUT)) {
            NodeMicroLayout.forGraph(layoutGraph)
                           .execute();
        }
        
        if (progressMonitor.isLoggingEnabled()) {
            progressMonitor.logGraph(layoutGraph, "Input");
        }
        // The desired aspect ratio.
        double aspectRatio = layoutGraph.getProperty(RectPackingOptions.ASPECT_RATIO);
        // The strategy for the initial width approximation.
        OptimizationGoal goal = layoutGraph.getProperty(RectPackingOptions.OPTIMIZATION_GOAL);
        // Option for better width approximation.
        boolean lastPlaceShift = layoutGraph.getProperty(RectPackingOptions.LAST_PLACE_SHIFT);
        // Option to only do the initial width approximation.
        boolean onlyFirstIteration = layoutGraph.getProperty(RectPackingOptions.ONLY_FIRST_ITERATION);
        // Option whether the nodes should be expanded to fill the bounding rectangle.
        boolean expandNodes = layoutGraph.getProperty(RectPackingOptions.EXPAND_NODES);
        // The padding surrounding the drawing.
        ElkPadding padding = layoutGraph.getProperty(RectPackingOptions.PADDING);
        //  The spacing between two nodes.
        double nodeNodeSpacing = layoutGraph.getProperty(RectPackingOptions.SPACING_NODE_NODE);
        int intSpacing = (int) nodeNodeSpacing;
        // Whether the nodes are compacted after the initial placement.
        boolean compaction = layoutGraph.getProperty(RectPackingOptions.ROW_COMPACTION);
        // Whether the nodes should be expanded to fit the aspect ratio during node expansion.
        // Only effective if nodes are expanded.
        boolean expandToAspectRatio = layoutGraph.getProperty(RectPackingOptions.EXPAND_TO_ASPECT_RATIO);
        // Whether interactive layout is activ.
        boolean cplexEnalbed = layoutGraph.getProperty(RectPackingOptions.CPLEX);
        // cplexEnalbed = false;
        boolean cplexEnalbed2 = layoutGraph.getProperty(RectPackingOptions.FUNCPLEX2);
        double cplexOptTolerance = -1;
        if (layoutGraph.hasProperty(RectPackingOptions.CPLEX_OPT_TOLERANCE)) {
            cplexOptTolerance = layoutGraph.getProperty(RectPackingOptions.CPLEX_OPT_TOLERANCE);
        }
        boolean interactive = layoutGraph.getProperty(RectPackingOptions.INTERACTIVE);
        // A target width for the algorithm. If this is set the width approximation step is skipped.
        double targetWidth = -1;
        if (layoutGraph.hasProperty(RectPackingOptions.TARGET_WIDTH)) {
            targetWidth = layoutGraph.getProperty(RectPackingOptions.TARGET_WIDTH);
            // Add padding to target width to get the actual width of the drawing with padding included
            targetWidth += padding.getHorizontal();
        }

        List<ElkNode> rectangles = layoutGraph.getChildren();
        DrawingUtil.resetCoordinates(rectangles);
        DrawingData drawing = null;
        
        if (interactive) {
            List<ElkNode> fixedNodes = new ArrayList<>();
            for (ElkNode elkNode : rectangles) {
                if (elkNode.hasProperty(RectPackingOptions.DESIRED_POSITION)) {
                    fixedNodes.add(elkNode);
                }
            }
            for (ElkNode elkNode : fixedNodes) {
                rectangles.remove(elkNode);
            }
            Collections.sort(fixedNodes, (a, b) -> {
                int positionA = a.getProperty(RectPackingOptions.DESIRED_POSITION);
                int positionB = b.getProperty(RectPackingOptions.DESIRED_POSITION);
                if (positionA == positionB) {
                    return -1;
                } else {
                    return Integer.compare(positionA, positionB);
                }
            });
            for (ElkNode elkNode : fixedNodes) {
                int position = elkNode.getProperty(RectPackingOptions.DESIRED_POSITION);
                position = Math.min(position, rectangles.size());
                rectangles.add(position, elkNode);
            }

            int index = 0;
            for (ElkNode elkNode: rectangles) {
                elkNode.setProperty(RectPackingOptions.CURRENT_POSITION, index);
                index++;
            }
        }
        // Get minimum size of parent.
        KVector minSize = ElkUtil.effectiveMinSizeConstraintFor(layoutGraph);
        // Remove padding to get the space the algorithm can use.
        minSize.x -= padding.getHorizontal();
        minSize.y -= padding.getVertical();
        
<<<<<<< HEAD
        if (cplexEnalbed) {
            // Begin cp optimizer solving.
            boolean logging = true;
            try {
                IloCP cp = new IloCP();
                if (cplexOptTolerance >= 0) {
                    cp.setParameter(IloCP.DoubleParam.OptimalityTolerance, cplexOptTolerance);
                }
                cp.setParameter(IloCP.DoubleParam.TimeLimit, 60 * 60);
//                cp.setParameter(IloCP.IntParam.LogVerbosity, IloCP.ParameterValues.Quiet);
//                cp.setParameter(IloCP.IntParam.ConflictRefinerOnVariables, IloCP.ParameterValues.On);
//                cp.setParameter(IloCP.DoubleParam.RelativeOptimalityTolerance,0.01);
                if (!logging) {
                    cp.setOut(null);
                    cp.setWarning(null);
                    cp.setOut(null);
                }
                int numberOfRects = rectangles.size();
                int[] rectWidth = new int[numberOfRects];
                int[] rectHeight = new int[numberOfRects];
                IloIntervalVar[] rectXs = new IloIntervalVar[numberOfRects];
                IloIntervalVar[] rectYs = new IloIntervalVar[numberOfRects];
                double totalWidth = 0;
                int totalHeight = 0;
                for (ElkNode rect : rectangles) {
                    totalWidth += (int) rect.getWidth() + intSpacing;
                    totalHeight += (int) rect.getHeight() + intSpacing;
                }
                if (logging) {
                    System.out.println("Total " + totalWidth + ", " + totalHeight);
                }
                // Set the length of the interval variable.
                for (int i = 0; i < numberOfRects; i++) {
                    rectWidth[i] = (int) rectangles.get(i).getWidth();
                    rectXs[i] =
                            cp.intervalVar(rectWidth[i], rectangles.get(i).getIdentifier() + "x");
                    rectXs[i].setStartMin(0);
                    rectXs[i].setStartMax((int) totalWidth);
                    rectXs[i].setEndMin(rectXs[i].getSizeMin());
                    rectXs[i].setEndMax((int) totalWidth);
                }
                for (int i = 0; i < numberOfRects; i++) {
                    rectHeight[i] = (int) rectangles.get(i).getHeight();
                    rectYs[i] = cp.intervalVar(rectHeight[i],
                            rectangles.get(i).getIdentifier() + "y");
                    rectYs[i].setStartMin(0);
                    rectYs[i].setStartMax((int) totalHeight);
                    rectYs[i].setEndMin(rectYs[i].getSizeMin());
                    rectYs[i].setEndMax((int) totalHeight);
                }

                // Define goal.
                // Max width
                IloNumExpr[] widths = new IloNumExpr[numberOfRects];
//                IloNumExpr[] rectWidths = new IloNumExpr[numberOfRects];
                for (int i = 0; i < numberOfRects; i++) {
                    widths[i] = cp.endOf(rectXs[i]);
//                    rectWidths[i] = cp.constant((int) rectangles.get(i).getWidth());
                }
                IloNumExpr[] heights = new IloNumExpr[numberOfRects];
//                IloNumExpr[] rectHeights = new IloNumExpr[numberOfRects];
                for (int i = 0; i < numberOfRects; i++) {
                    heights[i] = cp.endOf(rectYs[i]);
//                    rectHeights[i] = cp.constant((int) rectangles.get(i).getHeight());
                }

                IloNumExpr maxWidth2 = cp.max(widths);
                IloNumExpr maxHeight = cp.max(heights);
                IloNumExpr scaleMeasure = cp.min(cp.quot(aspectRatio, maxWidth2), cp.quot(1, maxHeight));
                // Goal is to maximize the scale measure and minimize the area at the same time.
                IloNumExpr cpGoal = cp.sum(scaleMeasure, cp.quot(1, cp.prod(maxWidth2, maxHeight)));
                cp.add(cp.maximize(cpGoal, "Scale measure goal"));
                // cp.addMinimize(cp.prod(maxWidth, maxHeight));
                // Define constraints
                IloNumExpr[] currentMaxHeight = new IloNumExpr[numberOfRects];
//                IloNumVar[] lastStackWidth = new IloNumVar[numberOfRects];
//                IloNumVar[] currentRowLevel = new IloNumVar[numberOfRects];
//                IloNumVar[] currentStackWidth = new IloNumVar[numberOfRects];
//                IloNumVar[] currentSubRowEnd = new IloNumVar[numberOfRects];
                
                IloIntVar[] lastStackWidth = new IloIntVar[numberOfRects];
                IloIntVar[] currentRowLevel = new IloIntVar[numberOfRects];
                IloIntVar[] currentStackWidth = new IloIntVar[numberOfRects];
                IloIntVar[] currentSubRowEnd = new IloIntVar[numberOfRects];
//                IloIntVar[] choosenPosition = new IloIntVar[numberOfRects];
//                IloNumExpr[] currentSubRowLevel = new IloNumExpr[numberOfRects];
                for (int i = 0; i < numberOfRects; i++) {
                    IloIntervalVar rectX = rectXs[i];
                    IloIntervalVar rectY = rectYs[i];
//                    cp.add(cp.eq(cp.sum(cp.startOf(rectX), rectWidths[i]), cp.endOf(rectX)));
//                    cp.add(cp.eq(cp.sum(cp.startOf(rectY), rectHeights[i]), cp.endOf(rectY)));
                    // Define ordering.
                    if (i != 0) {
                        if (logging) {
                            System.out.println("Adding constraint for node" + i);
                        }
                        currentMaxHeight[i] = cp.max(currentMaxHeight[i - 1], cp.sum(cp.endOf(rectY), intSpacing));
//                        lastStackWidth[i] = cp.numVar(0, (int) totalWidth);
//                        currentRowLevel[i] = cp.numVar(0, (int) totalHeight);
//                        currentStackWidth[i] = cp.numVar(0, (int) totalWidth);
//                        currentSubRowEnd[i] = cp.numVar(0, (int) totalHeight);
                        
                        // Constrain helper
                        currentStackWidth[i] = cp.intVar(0, (int) totalWidth);
                        // currentStackWidth[i - 1] + spacing + width >= currentStackWidth, otherwise space is wasted
                        cp.addGe(cp.sum(currentStackWidth[i - 1],  intSpacing + rectWidth[i]), currentStackWidth[i]);
                        lastStackWidth[i] = cp.intVar(0, (int) totalWidth);
                        // The lastStackWidth is at most the width of the current stack, if a new stack is created.
                        // Otherwise it does not change or is set to zero
                        cp.addGe(currentStackWidth[i], lastStackWidth[i]);
                        currentRowLevel[i] = cp.intVar(0, (int) totalHeight);
                        // rowlvel[i-1] <= rowLevel[i] <= maxHeight[i-1]
                        cp.addLe(currentRowLevel[i - 1], currentRowLevel[i]);
                        cp.addGe(currentMaxHeight[i - 1], currentRowLevel[i]);
                        currentSubRowEnd[i] = cp.intVar(0, (int) totalHeight);
                        // subrowEnd[i - 1] <= subrow end <= maxHeight
                        cp.addLe(cp.sum(currentRowLevel[i],  intSpacing + rectHeight[i]), currentSubRowEnd[i]);
                        cp.addGe(currentMaxHeight[i], currentSubRowEnd[i]);
                        
                        // Constrain position
                        // New rectanbgle can at most be placed right of the previous stack by either
                        // forming their own stack
                        // or being placed right of the last rect in the same subrow
                        cp.addGe(currentStackWidth[i - 1], cp.startOf(rectX));
                        // A new rectangle can at most be placed on below all existing rectangles. (as new row or new subrow)
                        cp.addGe(currentMaxHeight[i - 1], cp.startOf(rectY));
                        
//                        currentSubRowLevel[i] = cp.numExpr();
//                        choosenPosition[i] = cp.intVar(1, 4);
                        if (logging) {
                            System.out.println("FUn");
                        }
                        IloConstraint[] constraint = new IloConstraint[4];

                        if (logging) {
                            System.out.println("FUn");
                        }
                        // Case: In new row
                        constraint[3] = // cp.and(cp.eq(0, cp.startOf(rectX)), cp.eq(currentMaxHeight[i - 1], cp.startOf(rectY)));
                                cp.and(cp.eq(0, cp.startOf(rectX)), // Bind x-coordinate
//                                cp.and(cp.eq(currentSubRowLevel[i], cp.startOf(rectY)), // Bind subrow level
                                cp.and(cp.eq(cp.constant(intSpacing + rectWidth[i]), currentStackWidth[i]), // Bind currentStackWidth
                                cp.and(cp.eq(cp.constant(0), lastStackWidth[i]), // Bind lastStackWidth
                                cp.and(cp.eq(currentMaxHeight[i - 1], currentRowLevel[i]), // Bind row level
                                cp.and(cp.eq(cp.sum(intSpacing + rectHeight[i], currentRowLevel[i]), currentSubRowEnd[i]), // Bind subrow end height
                                cp.and(cp.ge(cp.startOf(rectXs[i - 1]), cp.startOf(rectX)),
                                cp.and(cp.lt(cp.endOf(rectYs[i - 1]), cp.startOf(rectY)),
//                                cp.and(cp.eq(choosenPosition[i], cp.constant(1)),
                                        cp.eq(currentMaxHeight[i - 1], cp.startOf(rectY))))))))); // // Bind y-coordinate

                        // Case left of current one in same subrow
                        constraint[0] =
                                cp.and(cp.eq(cp.sum(intSpacing, cp.endOf(rectXs[i-1])), cp.startOf(rectX)), // Bind x
                                cp.and(cp.eq(lastStackWidth[i-1], lastStackWidth[i]), // Bind lastStackWidth
                                cp.and(cp.eq(currentRowLevel[i], currentRowLevel[i-1]), // Bind row level
                                cp.and(cp.eq(currentStackWidth[i], cp.max(currentStackWidth[i - 1], cp.sum(intSpacing, cp.endOf(rectX)))), // Bind currentStackWidth
//                                cp.and(cp.eq(currentSubRowLevel[i], currentSubRowLevel[i - 1]), // Bind subrowlevel
                                cp.and(cp.eq(currentSubRowEnd[i], cp.max(currentSubRowEnd[i-1], cp.sum(intSpacing, cp.endOf(rectY)))), // Bind subrow end height
                                cp.and(cp.lt(cp.endOf(rectXs[i - 1]), cp.startOf(rectX)),
                                cp.and(cp.eq(cp.startOf(rectYs[i - 1]), cp.startOf(rectY)),
//                                cp.and(cp.eq(choosenPosition[i], cp.constant(2)),
                                        cp.eq(cp.startOf(rectY), cp.startOf(rectYs[i - 1]))))))))); // Bind y
                        
                        // Case right of last one in new stack
                        constraint[1] =
                                cp.and(cp.eq(currentStackWidth[i - 1], cp.startOf(rectX)), // Bind x
                                cp.and(cp.eq(currentStackWidth[i], cp.sum(intSpacing, cp.endOf(rectX))), // Bind currentStackWidth
                                cp.and(cp.eq(currentRowLevel[i], currentRowLevel[i-1]), // Bind row level
//                                cp.and(cp.eq(currentRowLevel[i-1], currentSubRowLevel[i]), // Bind subrowlevel
                                cp.and(cp.eq(lastStackWidth[i], currentStackWidth[i-1]), // Bind lastStackWidth
                                cp.and(cp.eq(currentSubRowEnd[i], cp.sum(intSpacing + rectHeight[i], currentRowLevel[i])), // Bind subrow end height
                                cp.and(cp.lt(cp.endOf(rectXs[i - 1]), cp.startOf(rectX)),
                                cp.and(cp.ge(cp.startOf(rectYs[i - 1]), cp.startOf(rectY)),
//                                cp.and(cp.eq(choosenPosition[i], cp.constant(3)),
                                        cp.eq(currentRowLevel[i], cp.startOf(rectY))))))))); // Bind y
                        
                        // Case in new subrow
                        constraint[2] = 
                                cp.and(cp.eq(lastStackWidth[i], cp.startOf(rectX)), // Bind x
                                cp.and(cp.eq(currentStackWidth[i], cp.max(currentStackWidth[i-1], cp.sum(cp.endOf(rectX), intSpacing))), // Bind currentStackWidth
                                cp.and(cp.eq(currentRowLevel[i], currentRowLevel[i-1]), // Bind row level
//                                cp.and(cp.eq(currentSubRowEnd[i-1], currentSubRowLevel[i]), // Bind subrowlevel
                                cp.and(cp.eq(lastStackWidth[i], lastStackWidth[i-1]), // Bind lastStackWidth
                                cp.and(cp.eq(currentSubRowEnd[i], cp.sum(intSpacing + rectHeight[i], currentSubRowEnd[i - 1])), // Bind subrow end height
                                cp.and(cp.ge(cp.startOf(rectXs[i - 1]), cp.startOf(rectX)),
                                cp.and(cp.lt(cp.endOf(rectYs[i - 1]), cp.startOf(rectY)),
//                                cp.and(cp.eq(choosenPosition[i], cp.constant(4)),
                                        cp.eq(currentSubRowEnd[i - 1], cp.startOf(rectY))))))))); //Bind y
                        

                        if (logging) {
                            System.out.println("FUn");
                        }
                        cp.add(cp.or(constraint));
                        for (int j = 0; j < i; j++) {
                            cp.add(cp.or(cp.ge(cp.startOf(rectX), cp.sum((int) nodeNodeSpacing, cp.endOf(rectXs[j]))),
                                    cp.ge(cp.startOf(rectY),
                                            cp.sum((int) nodeNodeSpacing, cp.endOf(rectYs[j])))));
                        }
                    } else {
                        if (logging) {
                            System.out.println("First node");
                        }
//                        choosenPosition[0] = cp.intVar(0,  0);
                        cp.addEq(0, cp.startOf(rectXs[0]));
                        cp.addEq(0, cp.startOf(rectYs[0]));
                        cp.addEq(cp.sum(cp.startOf(rectX), rectWidth[i]), cp.endOf(rectX));
                        cp.addEq(cp.sum(cp.startOf(rectY), rectHeight[i]), cp.endOf(rectY));
                        currentMaxHeight[i] = cp.constant(intSpacing + rectHeight[i]);
//                        lastStackWidth[i] = cp.numVar(0, 0);
//                        currentRowLevel[i] = cp.numVar(0, 0);
//                        currentStackWidth[i] = cp.numVar(intSpacing + rectWidth[i], intSpacing + rectWidth[i]);
//                        currentSubRowEnd[i] = cp.numVar(intSpacing + rectHeight[i], intSpacing + rectHeight[i]);

                        lastStackWidth[i] = cp.intVar(0, 0);
                        currentRowLevel[i] = cp.intVar(0, 0);
                        currentStackWidth[i] = cp.intVar(intSpacing + rectWidth[i], intSpacing + rectWidth[i]);
                        currentSubRowEnd[i] = cp.intVar(intSpacing + rectHeight[i], intSpacing + rectHeight[i]);
//                        currentSubRowLevel[i] = cp.constant(0);
                    }
                }
                if (cp.solve()) {
                    if (logging) {
                        System.out.println("Scale Measure " + cp.getValue(scaleMeasure));
                    }
                    for (IloIntervalVar rectX : rectXs) {
                        if (logging) {
                            System.out.println(rectX);
                            System.out.println(cp.getValue(cp.startOf(rectX)) + ", " + cp.getValue(cp.endOf(rectX))
                                    + ", " + cp.getLength(rectX));
                        }
                    }
                    for (IloIntervalVar rectY : rectYs) {
                        if (logging) {
                            System.out.println(rectY);
                            System.out.println(cp.getValue(cp.startOf(rectY)) + ", " + cp.getValue(cp.endOf(rectY))
                                    + ", " + cp.getLength(rectY));

                        }
                    }
                    int index = 0;
                    // Apply coordinates to rectangles.
                    for (ElkNode rect : rectangles) {
                        rect.setX(cp.getValue(cp.startOf(rectXs[index])));
                        rect.setY(cp.getValue(cp.startOf(rectYs[index])));
                        index++;
                    }
                    // Calculate drawing dimensions.
                    drawing = new DrawingData(aspectRatio, cp.getValue(maxWidth2), cp.getValue(maxHeight),
                            DrawingDataDescriptor.WHOLE_DRAWING);
                    if (logging) {
                        System.out.println(cp.getValue(maxWidth2));
                        System.out.println(cp.getValue(maxHeight));
                    }
                    
                    // Expand nodes by iterating over all other nodes and check whether they are "visible" from the
                    // right or down border. Use this to calculate the width and height increase.
                    if (expandNodes) {
                        for (ElkNode rect : rectangles) {
                            double increaseRight = drawing.getDrawingWidth();
                            double increaseDown = drawing.getDrawingHeight();
                            for (ElkNode otherRect : rectangles) {
                                if (rect == otherRect) continue;
                                
                                // Case visible by right border
                                if (otherRect.getX() >= rect.getX() + rect.getWidth() + nodeNodeSpacing
                                        && ((rect.getY() <= otherRect.getY() && otherRect.getY() <= rect.getY() + rect.getHeight())
                                            || (rect.getY() <= otherRect.getY() + otherRect.getHeight() && otherRect.getY() + otherRect.getHeight() <= rect.getY() + rect.getHeight())
                                            || (otherRect.getY() <= rect.getY() && rect.getY() <= otherRect.getY() + otherRect.getHeight())
                                            || (otherRect.getY() <= rect.getY() + rect.getHeight() && rect.getY() + rect.getHeight() <= otherRect.getY() + otherRect.getHeight()))) {
                                    increaseRight = Math.min(increaseRight, otherRect.getX() - nodeNodeSpacing);
                                    if (increaseRight - rect.getX() < rect.getWidth()) {
                                        System.out.println("ERROR");
                                    }
                                }
                                // Case visible by bottom border
                                if (otherRect.getY() >= rect.getY() + rect.getHeight() + nodeNodeSpacing
                                        && ((rect.getX() <= otherRect.getX() && otherRect.getX() <= rect.getX() + rect.getWidth())
                                            || (rect.getX() <= otherRect.getX() + otherRect.getWidth() && otherRect.getX() + otherRect.getWidth() <= rect.getX() + rect.getWidth())
                                            || (otherRect.getX() <= rect.getX() && rect.getX() <= otherRect.getX() + otherRect.getWidth())
                                            || (otherRect.getX() <= rect.getX() + rect.getWidth() && rect.getX() + rect.getWidth() <= otherRect.getX() + otherRect.getWidth()))) {
                                    increaseDown = Math.min(increaseDown, otherRect.getY() - nodeNodeSpacing);
                                    if (increaseDown - rect.getY() < rect.getHeight()) {
                                        System.out.println("ERROR");
                                    }
                                }
                            }
                            rect.setWidth(increaseRight - rect.getX());
                            rect.setHeight(increaseDown - rect.getY());
                            ElkUtil.translate(rect, new KVector(increaseRight - rect.getX(), increaseDown - rect.getY()), new KVector(rect.getWidth(), rect.getHeight()));
                        }
                    }
                    
                    if (logging) {
                        System.out.println("");
                        for (IloNumVar choosen : currentSubRowEnd) {
                            if (cp.isFixed(choosen)) {
                                System.out.print(cp.getValue(choosen));
                            } else {
                                System.out.print("W");
                            }
                        }

                        System.out.println("");
                        for (IloNumVar choosen : currentRowLevel) {
                            if (cp.isFixed(choosen)) {
                                System.out.print(cp.getValue(choosen));
                            } else {
                                System.out.print("W");
                            }
                        }
                        

                        System.out.println("");
                        for (IloNumVar choosen : currentStackWidth) {
                            if (cp.isFixed(choosen)) {
                                System.out.print(cp.getValue(choosen));
                            } else {
                                System.out.print("W");
                            }
                        }
                        

                        System.out.println("");
                        for (IloNumVar choosen : lastStackWidth) {
                            if (cp.isFixed(choosen)) {
                                System.out.print(cp.getValue(choosen));
                            } else {
                                System.out.print("W");
                            }
                        }
                    }
                } else {
                    System.out.println("No solution found");
                    drawing = new DrawingData(aspectRatio, 100, 100, DrawingDataDescriptor.WHOLE_DRAWING);
                }
                cp.end();
            } catch (IloException e) {
                System.err.println("Error " + e);
            }
        } else {
            double maxWidth = minSize.x;
            if (targetWidth < 0 || targetWidth - padding.getHorizontal() < minSize.x) {
                // Initial width approximation.
                AreaApproximation firstIt = new AreaApproximation(aspectRatio, goal, lastPlaceShift);
                drawing = firstIt.approxBoundingBox(rectangles, nodeNodeSpacing, padding);
                if (progressMonitor.isLoggingEnabled()) {
                    progressMonitor.logGraph(layoutGraph, "After approximation");
                }
            } else {
                drawing = new DrawingData(aspectRatio, targetWidth, 0, DrawingDataDescriptor.WHOLE_DRAWING);
            }
            // Readd padding for next steps.
            minSize.x += padding.getHorizontal();
            minSize.y += padding.getVertical();
            // Placement according to approximated width.
            if (!onlyFirstIteration) {
                DrawingUtil.resetCoordinates(rectangles);
                RowFillingAndCompaction secondIt = new RowFillingAndCompaction(aspectRatio, expandNodes, expandToAspectRatio, compaction, nodeNodeSpacing);
                // Modify the initial approximation if necessary.
                maxWidth = Math.max(minSize.x, drawing.getDrawingWidth());
                // Resize graph to maxWidth for debugging.
                ElkUtil.resizeNode(layoutGraph, maxWidth, layoutGraph.getHeight(), false, true);
                // Run placement, compaction, and expansion (if enabled).
                drawing = secondIt.start(rectangles, maxWidth, minSize, progressMonitor, layoutGraph);
            }
    
            // Final touch.
            applyPadding(rectangles, padding);
            // XXX use resize node also for expanding nodes.
            ElkUtil.resizeNode(layoutGraph, drawing.getDrawingWidth() + padding.getHorizontal(),
                    drawing.getDrawingHeight() + padding.getVertical(), false, true);
            if (progressMonitor.isLoggingEnabled()) {
                progressMonitor.logGraph(layoutGraph, "Output");
            }
=======
        // Placement according to approximated width.
        if (!onlyFirstIteration) {
            DrawingUtil.resetCoordinates(rectangles);
            RowFillingAndCompaction secondIt = new RowFillingAndCompaction(aspectRatio, expandNodes, expandToAspectRatio, compaction, nodeNodeSpacing);
            // Modify the initial approximation if necessary.
            maxWidth = Math.max(minSize.x, drawing.getDrawingWidth());
            
            // Run placement, compaction, and expansion (if enabled).
            drawing = secondIt.start(rectangles, maxWidth, minSize, progressMonitor, layoutGraph);
        }

        // Final touch.
        applyPadding(rectangles, padding);
        
        ElkUtil.resizeNode(layoutGraph, drawing.getDrawingWidth() + padding.getHorizontal(),
                drawing.getDrawingHeight() + padding.getVertical(), false, true);
        if (progressMonitor.isLoggingEnabled()) {
            progressMonitor.logGraph(layoutGraph, "Output");
>>>>>>> 1e6d0df2
        }
        progressMonitor.done();
    }

    /**
     * Shifts all rectangles to the right and bottom according to the specified padding.
     * 
     * @param rectangles
     *            list of rectangles that have been placed.
     */
    private static void applyPadding(final List<ElkNode> rectangles, ElkPadding padding) {
        for (ElkNode rect : rectangles) {
            rect.setLocation(rect.getX() + padding.getLeft(), rect.getY() + padding.getTop());
        }
    }
}<|MERGE_RESOLUTION|>--- conflicted
+++ resolved
@@ -139,7 +139,6 @@
         minSize.x -= padding.getHorizontal();
         minSize.y -= padding.getVertical();
         
-<<<<<<< HEAD
         if (cplexEnalbed) {
             // Begin cp optimizer solving.
             boolean logging = true;
@@ -501,40 +500,18 @@
                 RowFillingAndCompaction secondIt = new RowFillingAndCompaction(aspectRatio, expandNodes, expandToAspectRatio, compaction, nodeNodeSpacing);
                 // Modify the initial approximation if necessary.
                 maxWidth = Math.max(minSize.x, drawing.getDrawingWidth());
-                // Resize graph to maxWidth for debugging.
-                ElkUtil.resizeNode(layoutGraph, maxWidth, layoutGraph.getHeight(), false, true);
+                
                 // Run placement, compaction, and expansion (if enabled).
                 drawing = secondIt.start(rectangles, maxWidth, minSize, progressMonitor, layoutGraph);
             }
     
             // Final touch.
             applyPadding(rectangles, padding);
-            // XXX use resize node also for expanding nodes.
             ElkUtil.resizeNode(layoutGraph, drawing.getDrawingWidth() + padding.getHorizontal(),
                     drawing.getDrawingHeight() + padding.getVertical(), false, true);
             if (progressMonitor.isLoggingEnabled()) {
                 progressMonitor.logGraph(layoutGraph, "Output");
             }
-=======
-        // Placement according to approximated width.
-        if (!onlyFirstIteration) {
-            DrawingUtil.resetCoordinates(rectangles);
-            RowFillingAndCompaction secondIt = new RowFillingAndCompaction(aspectRatio, expandNodes, expandToAspectRatio, compaction, nodeNodeSpacing);
-            // Modify the initial approximation if necessary.
-            maxWidth = Math.max(minSize.x, drawing.getDrawingWidth());
-            
-            // Run placement, compaction, and expansion (if enabled).
-            drawing = secondIt.start(rectangles, maxWidth, minSize, progressMonitor, layoutGraph);
-        }
-
-        // Final touch.
-        applyPadding(rectangles, padding);
-        
-        ElkUtil.resizeNode(layoutGraph, drawing.getDrawingWidth() + padding.getHorizontal(),
-                drawing.getDrawingHeight() + padding.getVertical(), false, true);
-        if (progressMonitor.isLoggingEnabled()) {
-            progressMonitor.logGraph(layoutGraph, "Output");
->>>>>>> 1e6d0df2
         }
         progressMonitor.done();
     }
