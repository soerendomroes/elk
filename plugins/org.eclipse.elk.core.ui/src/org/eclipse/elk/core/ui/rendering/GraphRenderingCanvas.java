/*******************************************************************************
 * Copyright (c) 2008, 2019 Kiel University and others.
 * All rights reserved. This program and the accompanying materials
 * are made available under the terms of the Eclipse Public License v1.0
 * which accompanies this distribution, and is available at
 * http://www.eclipse.org/legal/epl-v10.html
 *******************************************************************************/
package org.eclipse.elk.core.ui.rendering;

import org.eclipse.elk.core.math.KVector;
<<<<<<< HEAD
import org.eclipse.elk.graph.ElkBendPoint;
import org.eclipse.elk.graph.ElkEdge;
import org.eclipse.elk.graph.ElkEdgeSection;
import org.eclipse.elk.graph.ElkLabel;
=======
>>>>>>> 938283d7
import org.eclipse.elk.graph.ElkNode;
import org.eclipse.swt.SWT;
import org.eclipse.swt.events.PaintEvent;
import org.eclipse.swt.events.PaintListener;
import org.eclipse.swt.graphics.Color;
import org.eclipse.swt.graphics.Point;
import org.eclipse.swt.graphics.Rectangle;
import org.eclipse.swt.widgets.Canvas;
import org.eclipse.swt.widgets.Composite;
import org.eclipse.swt.widgets.Event;
import org.eclipse.swt.widgets.Listener;

/**
 * A canvas that is able to paint ELK layout graphs. Colors and fonts used for painting can be
 * customized by supplying a subclass of {@link GraphRenderingConfigurator}.
 */
public class GraphRenderingCanvas extends Canvas implements PaintListener {
    
    private static final double ZOOM_PER_WHEEL_UNIT = 1.01;

    /** the painted layout graph. */
    private ElkNode layoutGraph;
    /** the graph renderer used for painting. */
    private final GraphRenderer graphRenderer;
    
    /** background color. */
    private Color backgroundColor;

    /**
     * Creates a layout graph canvas using the default drawing style.
     * 
     * @param parent
     *            the parent widget
     */
    public GraphRenderingCanvas(final Composite parent) {
        this(parent, new GraphRenderingConfigurator(parent.getDisplay()));
    }

    /**
     * Creates a layout graph canvas.
     * 
     * @param parent
     *            the parent widget
     * @param configurator
     *            the rendering configurator that defines the colors and fonts used for drawing. The
     *            configurator must have been initialized with the same display this component is
     *            created for.
     * @throws IllegalArgumentException if the displays are not the same.
     */
    public GraphRenderingCanvas(final Composite parent, final GraphRenderingConfigurator configurator) {
        super(parent, SWT.NONE);
        
        if (!configurator.getDisplay().equals(parent.getDisplay())) {
            throw new IllegalArgumentException(
                    "configurator and parent composite must use the same display.");
        }
        
        addPaintListener(this);
        graphRenderer = new GraphRenderer(configurator);
        
        // SUPPRESS CHECKSTYLE NEXT MagicNumber
        backgroundColor = new Color(parent.getDisplay(), 255, 255, 255);
        setBackground(backgroundColor);
    }
    
    @Override
    public void dispose() {
        graphRenderer.dispose();
        backgroundColor.dispose();
    }
    
    @Override
    public Point computeSize(final int wHint, final int hHint, final boolean changed) {
        if (layoutGraph == null) {
            return super.computeSize(wHint, hHint, changed);
        }
        checkWidget();
        int width = (int) (layoutGraph.getWidth() + 0.5);   // SUPPRESS CHECKSTYLE MagicNumber
        int height = (int) (layoutGraph.getHeight() + 0.5); // SUPPRESS CHECKSTYLE MagicNumber
        if (wHint > width) {
            width = wHint;
        }
        if (hHint > height) {
            height = hHint;
        }
        int border = getBorderWidth();
        width += border * 2;
        height += border * 2;
        return new Point(width, height);
    }
    
    /**
     * Returns the KGraph renderer used for painting.
     */
    public GraphRenderer getRenderer() {
        return graphRenderer;
    }

    /**
     * Returns the currently painted layout graph.
     */
    public ElkNode getLayoutGraph() {
        return layoutGraph;
    }

    /**
     * Sets the given layout graph as the painted graph.
     * 
     * @param graph layout graph to be painted
     */
<<<<<<< HEAD
    public void setLayoutGraph(final ElkNode graph) {
        KVector baseOffset = calculateRequiredCanvasSizeAndBaseOffset(graph);
        this.layoutGraph = graph;
        graphRenderer.setBaseOffset(baseOffset);
        redraw();
    }
    
    /**
     * Sets size of the canvas by looking up the biggest distances between graph elements in x- and y-direction
     * and return a KVector with the required offset of the origin coordinates to fit all elements on the canvas.
     * 
     * @param graph to be painted
     */
    private KVector calculateRequiredCanvasSizeAndBaseOffset(final ElkNode graph) {
        if (graph != null) {
            double minX = Double.MAX_VALUE;
            double maxX = Double.MIN_VALUE;
            double minY = Double.MAX_VALUE;
            double maxY = Double.MIN_VALUE;

            // check all nodes for their coordinates
            for (ElkNode node : graph.getChildren()) {
                minX = Math.min(minX, node.getX());
                maxX = Math.max(maxX, node.getX() + node.getWidth());
                minY = Math.min(minY, node.getY());
                maxY = Math.max(maxY, node.getY() + node.getHeight());
                
                // check node labels
                for (ElkLabel nodeLabel : node.getLabels()) {
                    minX = Math.min(minX, node.getX() + nodeLabel.getX());
                    maxX = Math.max(maxX, node.getX() + nodeLabel.getX() + nodeLabel.getWidth());
                    minY = Math.min(minY, node.getY() + nodeLabel.getY());
                    maxY = Math.max(maxY, node.getY() + nodeLabel.getY() + nodeLabel.getHeight());
                }
            }
            
            for (ElkEdge edge : graph.getContainedEdges()) {
                // check all sections of the edges for their coordinates
                for (ElkEdgeSection edgeSection : edge.getSections()) {
                    minX = Math.min(minX, edgeSection.getStartX());
                    minY = Math.min(minY, edgeSection.getStartY());
                    maxX = Math.max(maxX, edgeSection.getStartX());
                    maxY = Math.max(maxY, edgeSection.getStartY());

                    minX = Math.min(minX, edgeSection.getEndX());
                    minY = Math.min(minY, edgeSection.getEndY());
                    maxX = Math.max(maxX, edgeSection.getEndX());
                    maxY = Math.max(maxY, edgeSection.getEndY());

                    for (ElkBendPoint bendPoint : edgeSection.getBendPoints()) {
                        minX = Math.min(minX, bendPoint.getX());
                        minY = Math.min(minY, bendPoint.getY());
                        maxX = Math.max(maxX, bendPoint.getX());
                        maxY = Math.max(maxY, bendPoint.getY());
                    }
                }
                
                // check edge labels
                for (ElkLabel edgeLabel : edge.getLabels()) {
                    minX = Math.min(minX, edgeLabel.getX());
                    maxX = Math.max(maxX, edgeLabel.getX() + edgeLabel.getWidth());
                    minY = Math.min(minY, edgeLabel.getY());
                    maxY = Math.max(maxY, edgeLabel.getY() + edgeLabel.getHeight());
                }
            }
            
            int x = ((int) (Math.max(graph.getWidth(), maxX) - Math.min(0, minX))) + 1;
            int y = ((int) (Math.max(graph.getHeight(), maxY) - Math.min(0, minY))) + 1;
            
            setSize(new Point(x, y));
            return new KVector((-Math.min(0, minX)), (-Math.min(0, minY)));
        }
        
        return new KVector();
    }

=======
    public void setLayoutGraph(final ElkNode thelayoutGraph) {
        this.layoutGraph = thelayoutGraph;
        if (thelayoutGraph != null) {
            setSize(computeSize(SWT.DEFAULT, SWT.DEFAULT));
        }
        redraw();
    }
    
>>>>>>> 938283d7
    /**
     * Set up mouse interaction: wheel for zooming, drag for panning.
     */
    public void setupMouseInteraction() {
        // Add a mouse wheel listener for zooming
        addListener(SWT.MouseWheel, event -> {
            double zoom = Math.pow(ZOOM_PER_WHEEL_UNIT, -event.count);
            this.zoom(zoom, new KVector(event.x, event.y));
            this.redraw();
            event.doit = false;
        });
        
        // Add a mouse drag listener for panning
        Listener dragListener = new Listener() {
            private boolean isDragging;
            private int lastX;
            private int lastY;
            @Override
            public void handleEvent(final Event event) {
                switch (event.type) {
                case SWT.MouseDown:
                    isDragging = true;
                    break;
                case SWT.MouseUp:
                    isDragging = false;
                    break;
                case SWT.MouseMove:
                    if (isDragging) {
                        KVector delta = new KVector(event.x - lastX, event.y - lastY);
                        GraphRenderingCanvas.this.pan(delta);
                        GraphRenderingCanvas.this.redraw();
                    }
                    break;
                }
                lastX = event.x;
                lastY = event.y;
            }
        };
        addListener(SWT.MouseDown, dragListener);
        addListener(SWT.MouseUp, dragListener);
        addListener(SWT.MouseMove, dragListener);
    }
    
    /**
     * Zoom the canvas by adjusting the scale value by the given factor.
     */
    protected void zoom(final double zoom, final KVector focusPoint) {
        double newScale = graphRenderer.getScale() * zoom;
        graphRenderer.setScale(newScale);
        // Adjust the offset so the focus point stays the same
        KVector absFocus = KVector.diff(focusPoint, graphRenderer.getBaseOffset());
        graphRenderer.setBaseOffset(absFocus.scale(zoom).sub(focusPoint).negate());
    }
    
    /**
     * Pan the canvas by adjusting the base offset by the given delta.
     */
    protected void pan(final KVector delta) {
        KVector offset = graphRenderer.getBaseOffset().add(delta);
        // Though the offset is modified in place, it needs to be reset in order to flush the cache
        graphRenderer.setBaseOffset(offset);
    }

    /**
     * This method is called when the canvas is requested to paint.
     * 
     * @param event
     *            paint event
     */
    public void paintControl(final PaintEvent event) {
        if (layoutGraph != null) {
            Rectangle area = new Rectangle(event.x, event.y, event.width, event.height);
            // reset paint information
            graphRenderer.markDirty(area);
            // paint the top layout nodes with their children
            graphRenderer.render(layoutGraph, event.gc, area);
        }
    }

}<|MERGE_RESOLUTION|>--- conflicted
+++ resolved
@@ -8,13 +8,10 @@
 package org.eclipse.elk.core.ui.rendering;
 
 import org.eclipse.elk.core.math.KVector;
-<<<<<<< HEAD
 import org.eclipse.elk.graph.ElkBendPoint;
 import org.eclipse.elk.graph.ElkEdge;
 import org.eclipse.elk.graph.ElkEdgeSection;
 import org.eclipse.elk.graph.ElkLabel;
-=======
->>>>>>> 938283d7
 import org.eclipse.elk.graph.ElkNode;
 import org.eclipse.swt.SWT;
 import org.eclipse.swt.events.PaintEvent;
@@ -125,7 +122,6 @@
      * 
      * @param graph layout graph to be painted
      */
-<<<<<<< HEAD
     public void setLayoutGraph(final ElkNode graph) {
         KVector baseOffset = calculateRequiredCanvasSizeAndBaseOffset(graph);
         this.layoutGraph = graph;
@@ -202,16 +198,6 @@
         return new KVector();
     }
 
-=======
-    public void setLayoutGraph(final ElkNode thelayoutGraph) {
-        this.layoutGraph = thelayoutGraph;
-        if (thelayoutGraph != null) {
-            setSize(computeSize(SWT.DEFAULT, SWT.DEFAULT));
-        }
-        redraw();
-    }
-    
->>>>>>> 938283d7
     /**
      * Set up mouse interaction: wheel for zooming, drag for panning.
      */
