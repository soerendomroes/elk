/**
 * Micro-benchmark from the Savina benchmark suite.
 * Intended to measure message passing overhead by stress
 * testing the mailbox of actors.
 * See https://shamsimam.github.io/papers/2014-agere-savina.pdf.
 *
 * Lacking the mailbox in the reactor model this benchmarks
 * measures message passing overhead and scheduling overhead
 * because of the necessary scheduling after each message which
 * is not necessary in the actor model.
 *
 *
 * For comparison some informal results for 1,000,000 messages
 *
 * @author Hannes Klein
 * @Abanob Bostouros
 */

 /* [[[cog
 # This file is a code generator using the python module cog:
 # See https://nedbatchelder.com/code/cog/
 #
 # All instructions for code  generation are in-lined in comments
 # like this one. With that you can use this file as a normal source file
 # but also to generate code.
 #
 # To change the generated code in-line within this file run:
 # $ python -m cog -r this-file.lf
 # To generate a new file from this file stripping the generator code in the process run:
 # $ python -m cog -d -o output-file.lf this-file.lf
 #
 # Use the command line option -D to specify generator parameters, for example:
 # $ python -m cog -r -D parameter=100 this-file.lf
 #
 # Generator parameters used in this file:
 # -D countTo=1000000
 #
 ]]] */
 // [[[end]]]

<<<<<<< HEAD
target C{
    /* [[[cog
    cog.outl(f'threads: {threads}')
    ]]] */
    threads: 24 
    // [[[end]]]
};
=======
target C {
    /* [[[cog
      if (threaded_runtime=="True"):
          cog.outl(f"threads: {threads},")
      else:
          cog.outl("threads: 0,")
    ]]] */
    threads: 0,
    /// [[[end]]]
}
>>>>>>> cd5c1a4c

reactor ProducerReactor(countTo:int(1000000)) {


    state i:int(0); // current counter value

    input inStartCounting:bool;

	logical action outFinishedCounting;
    output outResetCounter:bool;
    output outIncrement:bool;
    output outRetrieveResult:bool;
    input inResult:int;
    logical action count;

    reaction(outFinishedCounting){=
        request_stop();
    =}


    reaction(inStartCounting) -> count, outResetCounter {=
        // reset counter
        self->i = 0;
        SET(outResetCounter, true);

        schedule(count,0);
    =}

    reaction(count) -> outIncrement, outRetrieveResult, count {=

        if(self->i < self->countTo) {
            SET(outIncrement,true);
            self->i += 1;
            schedule(count,0);
        } else {
            SET(outRetrieveResult,true);
        }
    =}

    reaction(inResult) -> outFinishedCounting {=
        if(inResult->value != self->countTo) {
            printf("ProducerReactor expected %d, found: %d",self->countTo, inResult->value);
        } else {
            printf("SUCCESS! received: %d ", inResult->value);
        }
        schedule(outFinishedCounting, 0);
    =}
}


reactor CountingReactor (numIterations:int(12)){

    input inFinishedCounting:bool;
    input inReset:bool;
    input inIncrement:bool;
    input inRetrieveResult:bool;
    output outSendResult:int;
    output outStartCounting:bool;

    state count:int(0);
    state iteration:int(0);

    reaction(inFinishedCounting) -> outStartCounting{=
        if(self->numIterations <= self->iteration)
        {
          request_stop();
        }
        else{
          self->iteration += 1;
          printf("Iteration: %d",self->iteration);
          SET(outStartCounting,true);
        }
    =}

    reaction(inReset) {=
        self->count = 0;
    =}

    reaction(inIncrement) {=
        self->count++;
    =}

    reaction(inRetrieveResult) -> outSendResult {=
        SET(outSendResult,self->count);
    =}
}

/* [[[cog
cog.outl(f"main reactor Counting(countTo:int({countTo}))")
]]] */
main reactor Counting(countTo:int(1000000))
//[[[end]]]
{ 
    producer = new ProducerReactor(countTo = countTo);


    reaction(startup) -> producer.inStartCounting {=
        SET(producer.inStartCounting,true);
    =}

    counter = new CountingReactor();

    producer.outIncrement -> counter.inIncrement;
    producer.outResetCounter -> counter.inReset;
    producer.outRetrieveResult -> counter.inRetrieveResult;
    counter.outSendResult -> producer.inResult;
}<|MERGE_RESOLUTION|>--- conflicted
+++ resolved
@@ -38,15 +38,6 @@
  ]]] */
  // [[[end]]]
 
-<<<<<<< HEAD
-target C{
-    /* [[[cog
-    cog.outl(f'threads: {threads}')
-    ]]] */
-    threads: 24 
-    // [[[end]]]
-};
-=======
 target C {
     /* [[[cog
       if (threaded_runtime=="True"):
@@ -57,7 +48,6 @@
     threads: 0,
     /// [[[end]]]
 }
->>>>>>> cd5c1a4c
 
 reactor ProducerReactor(countTo:int(1000000)) {
 
