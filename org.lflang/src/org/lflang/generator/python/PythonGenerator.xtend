--- conflicted
+++ resolved
@@ -27,10 +27,7 @@
 package org.lflang.generator.python
 
 import java.io.File
-<<<<<<< HEAD
-=======
 import java.nio.file.Path
->>>>>>> 5e3d1840
 import java.util.ArrayList
 import java.util.HashMap
 import java.util.HashSet
@@ -64,10 +61,6 @@
 import org.lflang.generator.ReactionInstance
 import org.lflang.generator.ReactorInstance
 import org.lflang.generator.SubContext
-<<<<<<< HEAD
-import org.lflang.generator.c.CCompiler
-=======
->>>>>>> 5e3d1840
 import org.lflang.generator.c.CGenerator
 import org.lflang.generator.c.CUtil
 import org.lflang.lf.Action
@@ -625,13 +618,9 @@
         val reactor = decl.toDefinition
         var CodeBuilder temporary_code = new CodeBuilder()
         
-<<<<<<< HEAD
-        temporary_code.append('''        # Define parameters and their default values
-=======
         temporary_code.indent();
 
-        temporary_code.pr('''#Define parameters and their default values
->>>>>>> 5e3d1840
+        temporary_code.pr('''# Define parameters and their default values
         ''')
 
         for (param : decl.toDefinition.allParameters) {
@@ -867,20 +856,6 @@
      * so that platform-specific C files will contain the appropriate functions.
      */
     def generatePythonSetupFile() '''
-<<<<<<< HEAD
-    from setuptools import setup, Extension
-    
-    linguafranca«topLevelName»module = Extension("LinguaFranca«topLevelName»",
-                                               sources = ["«topLevelName».c", «FOR src : targetConfig.compileAdditionalSources SEPARATOR ", "» "«FileConfig.toUnixString(src)»"«ENDFOR»],
-                                               define_macros=[('MODULE_NAME', 'LinguaFranca«topLevelName»')«IF (targetConfig.threads !== 0 || (targetConfig.tracing !== null))», 
-                                                              ('NUMBER_OF_WORKERS', '«targetConfig.threads»')«ENDIF»,«FOR definition: targetConfig.compileDefinitions.entrySet»('«definition.key»', '«definition.value»'),«ENDFOR»])
-    
-    setup(name="LinguaFranca«topLevelName»", version="1.0",
-            ext_modules = [linguafranca«topLevelName»module],
-            install_requires=['LinguaFrancaBase', «pythonRequiredModules.join(", ")»],)
-    '''
-    
-=======
         from setuptools import setup, Extension
         
         linguafranca«topLevelName»module = Extension("LinguaFranca«topLevelName»",
@@ -893,7 +868,6 @@
                 install_requires=['LinguaFrancaBase' «pythonRequiredModules»],)
         '''
 
->>>>>>> 5e3d1840
     /**
      * Generate the necessary Python files.
      * @param fsa The file system access (used to write the result).
@@ -961,7 +935,6 @@
      *  private variables if such commands are specified in the target directive.
      */
     override generatePreamble() {
-<<<<<<< HEAD
         
         if (isFederated) {
             targetConfig.compileDefinitions.put("FEDERATED", "");
@@ -974,9 +947,6 @@
             }
         }
         
-=======
-
->>>>>>> 5e3d1840
         val models = new LinkedHashSet<Model>
 
         for (r : this.reactors ?: emptyList) {
@@ -997,27 +967,6 @@
         }
 
         code.pr(CGenerator.defineLogLevel(this))
-        
-        if (isFederated) {
-            // FIXME: Instead of checking
-            // #ifdef FEDERATED, we could
-            // use #if (NUMBER_OF_FEDERATES > 1)
-            // To me, the former is more accurate.
-            code.pr('''
-                #define FEDERATED
-            ''')
-            if (targetConfig.coordination === CoordinationType.CENTRALIZED) {
-                // The coordination is centralized.
-                code.pr('''
-                    #define FEDERATED_CENTRALIZED
-                ''')
-            } else if (targetConfig.coordination === CoordinationType.DECENTRALIZED) {
-                // The coordination is decentralized
-                code.pr('''
-                    #define FEDERATED_DECENTRALIZED
-                ''')
-            }
-        }
 
         // Handle target parameters.
         // First, if there are federates, then ensure that threading is enabled.
@@ -1846,20 +1795,15 @@
                         «nameOfSelfStruct»->_lf_name,
                         «CUtil.runtimeIndex(instance)»,
                         "«pythonFunctionName»");
-<<<<<<< HEAD
                 if («nameOfSelfStruct»->_lf_py_reaction_function_«reaction.index» == NULL) {
                     error_print_and_exit("Could not load function «instance.name» reaction_function_«reaction.index».");
                 }
                 ''')
         
-=======
-            ''')
-
->>>>>>> 5e3d1840
             if (reaction.definition.deadline !== null) {
                 initializeTriggerObjects.pr('''
                 «nameOfSelfStruct»->_lf_py_deadline_function_«reaction.index» = 
-                    get_python_function("«topLevelName»", 
+                    get_python_function("__main__", 
                         «nameOfSelfStruct»->_lf_name,
                         «CUtil.runtimeIndex(instance)»,
                         "deadline_function_«reaction.index»");
@@ -2174,13 +2118,8 @@
             RUN cd src-gen && python3 setup.py install && cd ..
             ENTRYPOINT ["python3", "src-gen/«topLevelName».py"]
         ''')
-<<<<<<< HEAD
-        JavaGeneratorUtils.writeSourceCodeToFile(contents, dockerFile)
-        println('''Dockerfile for «topLevelName» written to «dockerFile»''')
-=======
         contents.writeToFile(dockerFile)
         println('''Dockerfile for «topLevelName» written to ''' + dockerFile)
->>>>>>> 5e3d1840
         println('''
             #####################################
             To build the docker image, go to «dockerComposeDir» and run:
