/* Generator for C target. */

/*************
Copyright (c) 2019-2021, The University of California at Berkeley.

Redistribution and use in source and binary forms, with or without modification,
are permitted provided that the following conditions are met:

1. Redistributions of source code must retain the above copyright notice,
   this list of conditions and the following disclaimer.

2. Redistributions in binary form must reproduce the above copyright notice,
   this list of conditions and the following disclaimer in the documentation
   and/or other materials provided with the distribution.

THIS SOFTWARE IS PROVIDED BY THE COPYRIGHT HOLDERS AND CONTRIBUTORS "AS IS" AND ANY
EXPRESS OR IMPLIED WARRANTIES, INCLUDING, BUT NOT LIMITED TO, THE IMPLIED WARRANTIES OF
MERCHANTABILITY AND FITNESS FOR A PARTICULAR PURPOSE ARE DISCLAIMED. IN NO EVENT SHALL
THE COPYRIGHT HOLDER OR CONTRIBUTORS BE LIABLE FOR ANY DIRECT, INDIRECT, INCIDENTAL,
SPECIAL, EXEMPLARY, OR CONSEQUENTIAL DAMAGES (INCLUDING, BUT NOT LIMITED TO,
PROCUREMENT OF SUBSTITUTE GOODS OR SERVICES; LOSS OF USE, DATA, OR PROFITS; OR BUSINESS
INTERRUPTION) HOWEVER CAUSED AND ON ANY THEORY OF LIABILITY, WHETHER IN CONTRACT,
STRICT LIABILITY, OR TORT (INCLUDING NEGLIGENCE OR OTHERWISE) ARISING IN ANY WAY OUT OF
THE USE OF THIS SOFTWARE, EVEN IF ADVISED OF THE POSSIBILITY OF SUCH DAMAGE.
***************/

package org.lflang.generator.c

import java.io.File
import java.math.BigInteger
import java.util.ArrayList
import java.util.Collection
import java.util.LinkedHashMap
import java.util.LinkedHashSet
import java.util.LinkedList
import java.util.Set
import java.util.concurrent.Executors
import java.util.concurrent.TimeUnit
import java.util.regex.Pattern
import org.eclipse.emf.common.CommonPlugin
import org.eclipse.emf.ecore.EObject
import org.eclipse.emf.ecore.resource.Resource
import org.eclipse.xtext.generator.IFileSystemAccess2
import org.eclipse.xtext.generator.IGeneratorContext
import org.eclipse.xtext.nodemodel.util.NodeModelUtils
import org.eclipse.xtext.util.CancelIndicator
import org.lflang.ASTUtils
import org.lflang.ErrorReporter
import org.lflang.FileConfig
import org.lflang.InferredType
import org.lflang.Mode
import org.lflang.Target
import org.lflang.TargetProperty
import org.lflang.TargetProperty.ClockSyncMode
import org.lflang.TargetProperty.CoordinationType
import org.lflang.TargetProperty.LogLevel
import org.lflang.TimeValue
import org.lflang.federated.CGeneratorExtension
import org.lflang.federated.FedCLauncher
import org.lflang.federated.FedFileConfig
import org.lflang.federated.FedROS2CPPSerialization
import org.lflang.federated.FederateInstance
import org.lflang.federated.SupportedSerializers
import org.lflang.generator.ActionInstance
import org.lflang.generator.GeneratorBase
import org.lflang.generator.MultiportInstance
import org.lflang.generator.ParameterInstance
import org.lflang.generator.PortInstance
import org.lflang.generator.ReactionInstance
import org.lflang.generator.ReactionInstanceGraph
import org.lflang.generator.ReactorInstance
import org.lflang.generator.TimerInstance
import org.lflang.generator.TriggerInstance
import org.lflang.lf.Action
import org.lflang.lf.ActionOrigin
import org.lflang.lf.Code
import org.lflang.lf.Delay
import org.lflang.lf.Input
import org.lflang.lf.Instantiation
import org.lflang.lf.Model
import org.lflang.lf.Output
import org.lflang.lf.Port
import org.lflang.lf.Reaction
import org.lflang.lf.Reactor
import org.lflang.lf.ReactorDecl
import org.lflang.lf.StateVar
import org.lflang.lf.Timer
import org.lflang.lf.TriggerRef
import org.lflang.lf.TypedVariable
import org.lflang.lf.VarRef
import org.lflang.lf.Variable

import static extension org.lflang.ASTUtils.*
import org.lflang.TargetConfig

/** 
 * Generator for C target. This class generates C code definining each reactor
 * class given in the input .lf file and imported .lf files. The generated code
 * has the following components:
 * 
 * * A typedef for inputs, outputs, and actions of each reactor class. These
 *   define the types of the variables that reactions use to access inputs and
 *   action values and to set output values.
 * 
 * * A typedef for a "self" struct for each reactor class. One instance of this
 *   struct will be created for each reactor instance. See below for details.
 * 
 * * A function definition for each reaction in each reactor class. These
 *   functions take an instance of the self struct as an argument.
 * 
 * * A constructor function for each reactor class. This is used to create
 *   a new instance of the reactor.
 * 
 * * A destructor function for each reactor class. This frees all dynamically
 *   allocated memory associated with an instance of the class.
 * 
 * After these, the main generated function is `__initialize_trigger_objects()`.
 * This function creates the instances of reactors (using their constructors)
 * and makes connections between them.
 * 
 * A few other smaller functions are also generated.
 * 
 * ## Self Struct
 * 
 * The "self" struct has fields for each of the following:
 * 
 * * parameter: the field name and type match the parameter.
 * * state: the field name and type match the state.
 * * action: the field name prepends the action name with "__".
 *   A second field for the action is also created to house the trigger_t object.
 *   That second field prepends the action name with "___".
 * * output: the field name prepends the output name with "__".
 * * input:  the field name prepends the output name with "__".
 *   A second field for the input is also created to house the trigger_t object.
 *   That second field prepends the input name with "___".
 *
 * If, in addition, the reactor contains other reactors and reacts to their outputs,
 * then there will be a struct within the self struct for each such contained reactor.
 * The name of that self struct will be the name of the contained reactor prepended with "__".
 * That inside struct will contain pointers the outputs of the contained reactors
 * that are read together with pointers to booleans indicating whether those outputs are present.
 * 
 * If, in addition, the reactor has a reaction to shutdown, then there will be a pointer to
 * trigger_t object (see reactor.h) for the shutdown event and an action struct named
 * __shutdown on the self struct.
 * 
 * ## Reaction Functions
 * 
 * For each reaction in a reactor class, this generator will produce a C function
 * that expects a pointer to an instance of the "self" struct as an argument.
 * This function will contain verbatim the C code specified in the reaction, but
 * before that C code, the generator inserts a few lines of code that extract from the
 * self struct the variables that that code has declared it will use. For example, if
 * the reaction declares that it is triggered by or uses an input named "x" of type
 * int, the function will contain a line like this:
 * ```
 *     e_x_t* x = self->__x;
 * ```
 * where `r` is the full name of the reactor class and the struct type `r_x_t`
 * will be defined like this:
 * ```
 *     typedef struct {
 *         int value;
 *         bool is_present;
 *         int num_destinations;
 *     } r_x_t;
 * ```
 * The above assumes the type of `x` is `int`.
 * If the programmer fails to declare that it uses x, then the absence of the
 * above code will trigger a compile error when the verbatim code attempts to read `x`.
 *
 * ## Constructor
 * 
 * For each reactor class, this generator will create a constructor function named
 * `new_r`, where `r` is the reactor class name. This function will malloc and return
 * a pointer to an instance of the "self" struct.  This struct initially represents
 * an unconnected reactor. To establish connections between reactors, additional
 * information needs to be inserted (see below). The self struct is made visible
 * to the body of a reaction as a variable named "self".  The self struct contains the
 * following:
 * 
 * * Parameters: For each parameter `p` of the reactor, there will be a field `p`
 *   with the type and value of the parameter. So C code in the body of a reaction
 *   can access parameter values as `self->p`.
 * 
 * * State variables: For each state variable `s` of the reactor, there will be a field `s`
 *   with the type and value of the state variable. So C code in the body of a reaction
 *   can access state variables as as `self->s`.
 * 
 * The self struct also contains various fields that the user is not intended to
 * use. The names of these fields begin with at least two underscores. They are:
 * 
 * * Outputs: For each output named `out`, there will be a field `__out` that is
 *   a struct containing a value field whose type matches that of the output.
 *   The output value is stored here. That struct also has a field `is_present`
 *   that is a boolean indicating whether the output has been set.
 *   This field is reset to false at the start of every time
 *   step. There is also a field `num_destinations` whose value matches the
 *   number of downstream reactions that use this variable. This field must be
 *   set when connections are made or changed. It is used to initialize
 *   reference counts for dynamically allocated message payloads.
 * 
 * * Inputs: For each input named `in` of type T, there is a field named `__in`
 *   that is a pointer struct with a value field of type T. The struct pointed
 *   to also has an `is_present` field of type bool that indicates whether the
 *   input is present.
 * 
 * * Outputs of contained reactors: If a reactor reacts to outputs of a
 *   contained reactor `r`, then the self struct will contain a nested struct
 *   named `__r` that has fields pointing to those outputs. For example,
 *   if `r` has an output `out` of type T, then there will be field in `__r`
 *   named `out` that points to a struct containing a value field
 *   of type T and a field named `is_present` of type bool.
 * 
 * * Inputs of contained reactors: If a reactor sends to inputs of a
 *   contained reactor `r`, then the self struct will contain a nested struct
 *   named `__r` that has fields for storing the values provided to those
 *   inputs. For example, if R has an input `in` of type T, then there will
 *   be field in __R named `in` that is a struct with a value field
 *   of type T and a field named `is_present` of type bool.
 * 
 * * Actions: If the reactor has an action a (logical or physical), then there
 *   will be a field in the self struct named `__a` and another named `___a`.
 *   The type of the first is specific to the action and contains a `value`
 *   field with the type and value of the action (if it has a value). That
 *   struct also has a `has_value` field, an `is_present` field, and a
 *   `token` field (which is NULL if the action carries no value).
 *   The `___a` field is of type trigger_t.
 *   That struct contains various things, including an array of reactions
 *   sensitive to this trigger and a lf_token_t struct containing the value of
 *   the action, if it has a value.  See reactor.h in the C library for
 *   details.
 * 
 * * Reactions: Each reaction will have several fields in the self struct.
 *   Each of these has a name that begins with `___reaction_i`, where i is
 *   the number of the reaction, starting with 0. The fields are:
 *   * ___reaction_i: The struct that is put onto the reaction queue to
 *     execute the reaction (see reactor.h in the C library).
 * 
 *  * Timers: For each timer t, there is are two fields in the self struct:
 *    * ___t: The trigger_t struct for this timer (see reactor.h).
 *    * ___t_reactions: An array of reactions (pointers to the
 *      reaction_t structs on this self struct) sensitive to this timer.
 *
 * * Triggers: For each Timer, Action, Input, and Output of a contained
 *   reactor that triggers reactions, there will be a trigger_t struct
 *   on the self struct with name `___t`, where t is the name of the trigger.
 * 
 * ## Destructor
 * 
 * For each reactor class, this generator will create a constructor function named
 * `delete_r`, where `r` is the reactor class name. This function takes a self
 * struct for the class as an argument and frees all dynamically allocated memory
 * for the instance of the class. 
 * 
 * ## Connections Between Reactors
 * 
 * Establishing connections between reactors involves two steps.
 * First, each destination (e.g. an input port) must have pointers to
 * the source (the output port). As explained above, for an input named
 * `in`, the field `__in->value` is a pointer to the output data being read.
 * In addition, `__in->is_present` is a pointer to the corresponding
 * `out->is_present` field of the output reactor's self struct.
 *  
 * In addition, the `reaction_i` struct on the self struct has a `triggers`
 * field that records all the trigger_t structs for ports and reactions
 * that are triggered by the i-th reaction. The triggers field is
 * an array of arrays of pointers to trigger_t structs.
 * The length of the outer array is the number of output ports the
 * reaction effects plus the number of input ports of contained
 * reactors that it effects. Each inner array has a length equal to the
 * number final destinations of that output port or input port.
 * The reaction_i struct has an array triggered_sizes that indicates
 * the sizes of these inner arrays. The num_outputs field of the
 * reaction_i struct gives the length of the triggered_sizes and
 * (outer) triggers arrays.
 * 
 * ## Runtime Tables
 * 
 * This generator creates an populates the following tables used at run time.
 * These tables may have to be resized and adjusted when mutations occur.
 * 
 * * __is_present_fields: An array of pointers to booleans indicating whether an
 *   event is present. The __start_time_step() function in reactor_common.c uses
 *   this to mark every event absent at the start of a time step. The size of this
 *   table is contained in the variable __is_present_fields_size.
 * 
 * * __tokens_with_ref_count: An array of pointers to structs that point to lf_token_t
 *   objects, which carry non-primitive data types between reactors. This is used
 *   by the __start_time_step() function to decrement reference counts, if necessary,
 *   at the conclusion of a time step. Then the reference count reaches zero, the
 *   memory allocated for the lf_token_t object will be freed.  The size of this
 *   array is stored in the __tokens_with_ref_count_size variable.
 * 
 * * __shutdown_triggers: An array of pointers to trigger_t structs for shutdown
 *   reactions. The length of this table is in the __shutdown_triggers_size
 *   variable.
 * 
 * * __timer_triggers: An array of pointers to trigger_t structs for timers that
 *   need to be started when the program runs. The length of this table is in the
 *   __timer_triggers_size variable.
 * 
 * * __action_table: For a federated execution, each federate will have this table
 *   that maps port IDs to the corresponding trigger_t struct.
 * 
 * @author{Edward A. Lee <eal@berkeley.edu>}
 * @author{Marten Lohstroh <marten@berkeley.edu>}
 * @author{Mehrdad Niknami <mniknami@berkeley.edu>}
 * @author{Christian Menard <christian.menard@tu-dresden.de>}
 * @author{Matt Weber <matt.weber@berkeley.edu>}
 * @author{Soroush Bateni <soroush@utdallas.edu>
 */
class CGenerator extends GeneratorBase {
    
    ////////////////////////////////////////////
    //// Private variables
        
    // Place to collect code to initialize the trigger objects for all reactor instances.
    protected var initializeTriggerObjects = new StringBuilder()

    // Place to collect code to go at the end of the __initialize_trigger_objects() function.
    var initializeTriggerObjectsEnd = new StringBuilder()

    /**
     * A representation of the dependencies between reactions as they are
     * inferred from the main reactor instance.
     */
    var ReactionInstanceGraph reactionGraph

    // The command to run the generated code if specified in the target directive.
    var runCommand = new ArrayList<String>()

    // Place to collect code to execute at the start of a time step.
    var startTimeStep = new StringBuilder()
    
    /** Count of the number of is_present fields of the self struct that
     *  need to be reinitialized in __start_time_step().
     */
    public var startTimeStepIsPresentCount = 0
    
    /** Count of the number of token pointers that need to have their
     *  reference count decremented in __start_time_step().
     */
    var startTimeStepTokens = 0

    // Place to collect code to initialize timers for all reactors.
    protected var startTimers = new StringBuilder()
    var timerCount = 0
    var startupReactionCount = 0
    var shutdownReactionCount = 0

    // For each reactor, we collect a set of input and parameter names.
    var triggerCount = 0
    
    // Indicate whether the generator is in Cpp mode or not
    var boolean CCppMode = false;

    new(FileConfig fileConfig, ErrorReporter errorReporter, boolean CCppMode) {
        this(fileConfig, errorReporter)
        this.CCppMode = CCppMode;        
    }

    new(FileConfig fileConfig, ErrorReporter errorReporter) {
        super(fileConfig, errorReporter)       
    }

    ////////////////////////////////////////////
    //// Public methods

    override printInfo() {
        super.printInfo()
        println('******** generated binaries: ' + fileConfig.binPath)
    }

    /**
     * 
     */
    override setTargetConfig(IGeneratorContext context) {
        super.setTargetConfig(context);
        // Set defaults for the compiler after parsing the target properties
        // of the main .lf file.
        if(targetConfig.useCmake == false && targetConfig.compiler.isNullOrEmpty) {
            if (this.CCppMode) {
                targetConfig.compiler = "g++"
                targetConfig.compilerFlags.addAll("-O2", "-Wno-write-strings")
            } else {
                targetConfig.compiler = "gcc"
                targetConfig.compilerFlags.addAll("-O2") // "-Wall -Wconversion"
            }
        } 
    }

    /**
     * Generate C code from the Lingua Franca model contained by the
     * specified resource. This is the main entry point for code
     * generation.
     * @param resource The resource containing the source code.
     * @param fsa The file system access (used to write the result).
     * @param context The context in which the generator is
     *     invoked, including whether it is cancelled and
     *     whether it is a standalone context
     */
    override void doGenerate(Resource resource, IFileSystemAccess2 fsa,
            IGeneratorContext context) {
        
        // The following generates code needed by all the reactors.
        super.doGenerate(resource, fsa, context)

        if (errorsOccurred) return;

         // Check for duplicate declerations.
         val names = newLinkedHashSet
         for (r : reactors) {
             // Get the declarations for reactors that are instantiated somewhere.
             // A declaration is either a reactor definition or an import statement.
             val declarations = this.instantiationGraph.getDeclarations(r);
             for (d : declarations) {
                 if (!names.add(d.name)) {
                     // Report duplicate declaration.
                     errorReporter.reportError("Multiple declarations for reactor class '" + d.name + "'.")
                 }
             }
         }
        
        // Create the output directories if they don't yet exist.
        
        var dir = fileConfig.getSrcGenPath.toFile
        if (!dir.exists()) dir.mkdirs()
        dir = fileConfig.binPath.toFile
        if (!dir.exists()) dir.mkdirs()
        
        // Add ctarget.c to the sources
        targetConfig.compileAdditionalSources.add("ctarget.c");

        // Copy the required core library files into the target file system.
        // This will overwrite previous versions.
        // Note that net_util.h/c are not used by the infrastructure
        // unless the program is federated, but they are often useful for user code,
        // so we include them anyway.
        var coreFiles = newArrayList(
            "federated" + File.separator + "net_util.c",
            "federated" + File.separator + "net_util.h",
            "reactor_common.c",
            "reactor.h",
            "pqueue.c",
            "pqueue.h",
            "tag.h",
            "tag.c",
            "trace.h",
            "trace.c",
            "util.h", 
            "util.c", 
            "platform.h"
            );
        if (targetConfig.threads === 0) {
            coreFiles.add("reactor.c")
        } else {
            coreFiles.add("reactor_threaded.c")
        }
        
        addPlatformFiles(coreFiles);
        
        // If there are federates, copy the required files for that.
        // Also, create the RTI C file and the launcher script.
        if (isFederated) {
            coreFiles.addAll(  
                "federated" + File.separator + "net_common.h", 
                "federated" + File.separator + "federate.c", 
                "federated" + File.separator + "federate.h", 
                "federated" + File.separator + "clock-sync.h", 
                "federated" + File.separator + "clock-sync.c"
            );
            createFederatedLauncher(coreFiles);
        }

        // Perform distinct code generation into distinct files for each federate.
        val baseFilename = topLevelName
        
        var commonCode = code;
        var commonStartTimers = startTimers;
        // Keep a separate file config for each federate
        val oldFileConfig = fileConfig;
        val numOfCompileThreads = Math.min(6,
                Math.min(
                    federates.size, 
                    Runtime.getRuntime().availableProcessors()
                )
            )
        val compileThreadPool = Executors.newFixedThreadPool(numOfCompileThreads);
        System.out.println("******** Using "+numOfCompileThreads+" threads.");
        for (federate : federates) {
            startTimeStepIsPresentCount = 0
            startTimeStepTokens = 0
            
            // If federated, append the federate name to the file name.
            // Only generate one output if there is no federation.
            if (isFederated) {
                topLevelName = baseFilename + '_' + federate.name // FIXME: don't (temporarily) reassign a class variable for this
                fileConfig = new FedFileConfig(fileConfig, federate.name);
                
                // Reset the cmake-includes and files, to be repopulated for each federate individually.
                // This is done to enable support for separately
                // adding cmake-includes/files for different federates to prevent linking and mixing
                // all federates' supporting libraries/files together.
                targetConfig.cmakeIncludes.clear();
                targetConfig.cmakeIncludesWithoutPath.clear();
                targetConfig.fileNames.clear();
                targetConfig.filesNamesWithoutPath.clear();
                
                // Re-apply the cmake-include target property of the main .lf file.
                val target = mainDef.reactorClass.eResource.findTarget
                if (target.config !== null) {
                    // Update the cmake-include
                    TargetProperty.updateOne(
                        this.targetConfig, 
                        TargetProperty.CMAKE_INCLUDE.description,
                        target.config.pairs ?: emptyList
                    )
                    // Update the files
                    TargetProperty.updateOne(
                        this.targetConfig, 
                        TargetProperty.FILES.description,
                        target.config.pairs ?: emptyList
                    )
                }
                
                // Need to copy user files again since the source structure changes
                // for federated programs.
                copyUserFiles(this.targetConfig, this.fileConfig);
                
                // Clear out previously generated code.
                code = new StringBuilder(commonCode)
                initializeTriggerObjects = new StringBuilder()
                initializeTriggerObjectsEnd = new StringBuilder()                
                        
                // Enable clock synchronization if the federate is not local and clock-sync is enabled
                initializeClockSynchronization(federate)
                

                startTimeStep = new StringBuilder()
                startTimers = new StringBuilder(commonStartTimers)
            }
            
            // Copy the core lib
            fileConfig.copyFilesFromClassPath("/lib/core", fileConfig.getSrcGenPath + File.separator + "core", coreFiles)
            
            // Copy the header files
            copyTargetHeaderFile()
            
            // Build the instantiation tree if a main reactor is present.
            if (this.mainDef !== null) {
                if (this.main === null) {
                    // Recursively build instances. This is done once because
                    // it is the same for all federates.
                    this.main = new ReactorInstance(mainDef.reactorClass.toDefinition, errorReporter, 
                        this.unorderedReactions)
                    this.reactionGraph = new ReactionInstanceGraph(main)
                }   
            }
            
            // Generate code for each reactor.
            generateReactorDefinitionsForFederate(federate);
        
            // Derive target filename from the .lf filename.
            val cFilename = CCompiler.getTargetFileName(topLevelName, this.CCppMode);


            var file = fileConfig.getSrcGenPath().resolve(cFilename).toFile
            // Delete source previously produced by the LF compiler.
            if (file.exists) {
                file.delete
            }

            // Delete binary previously produced by the C compiler.
            file = fileConfig.binPath.resolve(topLevelName).toFile
            if (file.exists) {
                file.delete
            }

            // Generate main instance, if there is one.
            // Note that any main reactors in imported files are ignored.        
            if (this.main !== null) {
                generateReactorInstance(this.main, federate)
                // Generate function to set default command-line options.
                // A literal array needs to be given outside any function definition,
                // so start with that.
                if (runCommand.length > 0) {
                    pr('char* __default_argv[] = {"' + runCommand.join('", "') + '"};')
                }
                pr('void __set_default_command_line_options() {\n')
                indent()
                if (runCommand.length > 0) {
                    pr('default_argc = ' + runCommand.length + ';')
                    pr('default_argv = __default_argv;')
                }
                unindent()
                pr('}\n')
                
                // If there are timers, create a table of timers to be initialized.
                if (timerCount > 0) {
                    pr('''
                        // Array of pointers to timer triggers to be scheduled in __initialize_timers().
                        trigger_t* __timer_triggers[«timerCount»];
                    ''')
                } else {
                    pr('''
                        // Array of pointers to timer triggers to be scheduled in __initialize_timers().
                        trigger_t** __timer_triggers = NULL;
                    ''')
                }
                pr('''
                    int __timer_triggers_size = «timerCount»;
                ''')
                
                // If there are startup reactions, store them in an array.
                if (startupReactionCount > 0) {
                    pr('''
                        // Array of pointers to timer triggers to be scheduled in __trigger_startup_reactions().
                        reaction_t* __startup_reactions[«startupReactionCount»];
                    ''')
                } else {
                    pr('''
                        // Array of pointers to reactions to be scheduled in __trigger_startup_reactions().
                        reaction_t** __startup_reactions = NULL;
                    ''')
                }
                pr('''
                    int __startup_reactions_size = «startupReactionCount»;
                ''')
                
                // If there are shutdown reactions, create a table of triggers.
                if (shutdownReactionCount > 0) {
                    pr('''
                        // Array of pointers to shutdown triggers.
                        reaction_t* __shutdown_reactions[«shutdownReactionCount»];
                    ''')
                } else {
                    pr('''
                        // Empty array of pointers to shutdown triggers.
                        reaction_t** __shutdown_reactions = NULL;
                    ''')
                }
                pr('''
                    int __shutdown_reactions_size = «shutdownReactionCount»;
                ''')
                
                // Generate function to return a pointer to the action trigger_t
                // that handles incoming network messages destined to the specified
                // port. This will only be used if there are federates.
                if (federate.networkMessageActions.size > 0) {
                    pr('''trigger_t* __action_table[«federate.networkMessageActions.size»];''')
                }
                pr('trigger_t* __action_for_port(int port_id) {\n')
                indent()
                if (federate.networkMessageActions.size > 0) {
                    // Create a static array of trigger_t pointers.
                    // networkMessageActions is a list of Actions, but we
                    // need a list of trigger struct names for ActionInstances.
                    // There should be exactly one ActionInstance in the
                    // main reactor for each Action.
                    val triggers = new LinkedList<String>()
                    for (action : federate.networkMessageActions) {
                        // Find the corresponding ActionInstance.
                        val actionInstance = main.lookupActionInstance(action)
                        triggers.add(triggerStructName(actionInstance))
                    }
                    var actionTableCount = 0
                    for (trigger : triggers) {
                        pr(initializeTriggerObjects, '''
                            __action_table[«actionTableCount++»] = &«trigger»;
                        ''')
                    }
                    pr('''
                        if (port_id < «federate.networkMessageActions.size») {
                            return __action_table[port_id];
                        } else {
                            return NULL;
                        }
                    ''')
                } else {
                    pr('return NULL;')
                }
                unindent()
                pr('}\n')
                
                // Generate function to initialize the trigger objects for all reactors.
                pr('void __initialize_trigger_objects() {\n')
                indent()
                
                // Create the table used to decrement reference counts between time steps.
                if (startTimeStepTokens > 0) {
                    // Allocate the initial (before mutations) array of pointers to tokens.
                    pr('''
                        __tokens_with_ref_count_size = «startTimeStepTokens»;
                        __tokens_with_ref_count = (token_present_t*)malloc(«startTimeStepTokens» * sizeof(token_present_t));
                    ''')
                }
                // Create the table to initialize is_present fields to false between time steps.
                if (startTimeStepIsPresentCount > 0) {
                    // Allocate the initial (before mutations) array of pointers to _is_present fields.
                    pr('''
                        // Create the array that will contain pointers to is_present fields to reset on each step.
                        __is_present_fields_size = «startTimeStepIsPresentCount»;
                        __is_present_fields = (bool**)malloc(«startTimeStepIsPresentCount» * sizeof(bool*));
                    ''')
                }
                
                // Allocate the memory for triggers used in federated execution
                pr(CGeneratorExtension.allocateTriggersForFederate(federate, this));
                // Assign appropriate pointers to the triggers
                pr(initializeTriggerObjectsEnd,
                    CGeneratorExtension.initializeTriggerForControlReactions(this.main, federate, this));
                
                pr(initializeTriggerObjects.toString)
                pr('// Populate arrays of trigger pointers.')
                pr(initializeTriggerObjectsEnd.toString)
                doDeferredInitialize(federate)
                
                // Put the code here to set up the tables that drive resetting is_present and
                // decrementing reference counts between time steps. This code has to appear
                // in __initialize_trigger_objects() after the code that makes connections
                // between inputs and outputs.
                pr(startTimeStep.toString)
                
                setReactionPriorities(main, federate)
                
                // Initialize the LF clock.
                pr('''
                    lf_initialize_clock();
                ''')
                
                initializeFederate(federate)
                unindent()
                pr('}\n')

                // Generate function to trigger startup reactions for all reactors.
                pr("void __trigger_startup_reactions() {")
                indent()
                pr(startTimers.toString) // FIXME: these are actually startup actions, not timers.
                if (startupReactionCount > 0) {
                    pr('''
                       for (int i = 0; i < __startup_reactions_size; i++) {
                           if (__startup_reactions[i] != NULL) {
                               _lf_enqueue_reaction(__startup_reactions[i]);
                           }
                       }
                    ''')
                }
                unindent()
                pr("}")

                // Generate function to schedule timers for all reactors.
                pr("void __initialize_timers() {")
                indent()
                if (targetConfig.tracing !== null) {
                    var traceFileName = topLevelName;
                    if (targetConfig.tracing.traceFileName !== null) {
                        traceFileName = targetConfig.tracing.traceFileName;
                        // Since all federates would have the same name, we need to append the federate name.
                        if (!federate.isSingleton()) {
                            traceFileName += "_" + federate.name;
                        }
                    }
                    pr('''start_trace("«traceFileName».lft");''') // .lft is for Lingua Franca trace
                }
                if (timerCount > 0) {
                    pr('''
                       for (int i = 0; i < __timer_triggers_size; i++) {
                           if (__timer_triggers[i] != NULL) {
                               _lf_initialize_timer(__timer_triggers[i]);
                           }
                       }
                    ''')
                }
                unindent()
                pr("}")

                // Generate a function that will either do nothing
                // (if there is only one federate or the coordination 
                // is set to decentralized) or, if there are
                // downstream federates, will notify the RTI
                // that the specified logical time is complete.
                pr('''
                    void logical_tag_complete(tag_t tag_to_send) {
                        «IF isFederatedAndCentralized»
                            _lf_logical_tag_complete(tag_to_send);
                        «ENDIF»
                    }
                ''')
                
                if (isFederated) {
                    pr(generateFederateNeighborStructure(federate).toString());
                }
                                
                // Generate function to schedule shutdown reactions if any
                // reactors have reactions to shutdown.
                pr('''
                    bool __trigger_shutdown_reactions() {                          
                        for (int i = 0; i < __shutdown_reactions_size; i++) {
                            if (__shutdown_reactions[i] != NULL) {
                                _lf_enqueue_reaction(__shutdown_reactions[i]);
                            }
                        }
                        // Return true if there are shutdown reactions.
                        return (__shutdown_reactions_size > 0);
                    }
                ''')
                
                // Generate an empty termination function for non-federated
                // execution. For federated execution, an implementation is
                // provided in federate.c.  That implementation will resign
                // from the federation and close any open sockets.
                if (!isFederated) {
                    pr("void terminate_execution() {}");
                }
            }
            val targetFile = fileConfig.getSrcGenPath() + File.separator + cFilename
            writeSourceCodeToFile(getCode().getBytes(), targetFile)
            
            
            if (targetConfig.useCmake) {
                // If cmake is requested, generated the CMakeLists.txt
                val cmakeGenerator = new CCmakeGenerator(targetConfig, fileConfig)
                val cmakeFile = fileConfig.getSrcGenPath() + File.separator + "CMakeLists.txt"
                writeSourceCodeToFile(
                cmakeGenerator.generateCMakeCode(
                        #[cFilename], 
                        topLevelName, 
                        errorReporter,
                        CCppMode
                    ).toString().getBytes(),
                    cmakeFile
                )
            }
            
            // Create docker file.
            if (targetConfig.dockerOptions !== null) {
                writeDockerFile(topLevelName)
            }

            // If this code generator is directly compiling the code, compile it now so that we
            // clean it up after, removing the #line directives after errors have been reported.
<<<<<<< HEAD
            if (!targetConfig.noCompile && targetConfig.buildCommands.nullOrEmpty && fileConfig.getCompilerMode() == Mode.STANDALONE) {
                if (targetConfig.useCmake) {
                    // Use CMake if requested.
                    cCompiler = new CCmakeCompiler(targetConfig, fileConfig, errorReporter);
                }
=======
            if (!targetConfig.noCompile && targetConfig.buildCommands.nullOrEmpty && !federate.isRemote) {
>>>>>>> ec1f83c5
                // FIXME: Currently, a lack of main is treated as a request to not produce
                // a binary and produce a .o file instead. There should be a way to control
                // this. 
                // Create an anonymous Runnable class and add it to the compileThreadPool
                // so that compilation can happen in parallel.
                val cleanCode = getCode.removeLineDirectives.getBytes();
                val execName = topLevelName
                val threadFileConfig = fileConfig;
                val generator = this; // FIXME: currently only passed to report errors with line numbers in the Eclipse IDE
                val CppMode = CCppMode;
                compileThreadPool.execute(new Runnable() {
                    override void run() {
                        // Create the compiler to be used later
                        var cCompiler = new CCompiler(targetConfig, threadFileConfig,
                            errorReporter, CppMode);
                        if (targetConfig.useCmake) {
                            // Use CMake if requested.
                            cCompiler = new CCmakeCompiler(targetConfig, threadFileConfig,
                                errorReporter, CppMode);
                        }
                        if (!cCompiler.runCCompiler(execName, main === null, generator, context.cancelIndicator)) {
                            // If compilation failed, remove any bin files that may have been created.
                            threadFileConfig.deleteBinFiles()
                        }
                        writeSourceCodeToFile(cleanCode, targetFile)
                    }
                });
            }
            fileConfig = oldFileConfig;
        }
        
        // Initiate an orderly shutdown in which previously submitted tasks are 
        // executed, but no new tasks will be accepted.
        compileThreadPool.shutdown();
        
        // Wait for all compile threads to finish (FIXME: Can block forever)
        compileThreadPool.awaitTermination(Long.MAX_VALUE, TimeUnit.NANOSECONDS);
        
        // Restore the base filename.
        topLevelName = baseFilename
        
        // If a build directive has been given, invoke it now.
        // Note that the code does not get cleaned in this case.
        if (!targetConfig.noCompile) {
            if (!targetConfig.buildCommands.nullOrEmpty) {
                runBuildCommand()
            }
        }
        
        // In case we are in Eclipse, make sure the generated code is visible.
        refreshProject()
    }
    
    
    /**
     * Look at the 'reactor' eResource.
     * If it is an imported .lf file, incorporate it into the current 
     * program in the following manner:
     * - Merge its target property with `targetConfig`
     * - If there are any preambles, add them to the preambles of the reactor.
     */
    def inspectReactorEResource(ReactorDecl reactor) {
        // If the reactor is imported, look at the
        // target definition of the .lf file in which the reactor is imported from and
        // append any cmake-include.
        // Check if the reactor definition is imported
        if (reactor.eResource !== mainDef.reactorClass.eResource) {
            // Find the LFResource corresponding to this eResource
            val lfResource = resources.filter[ 
                r | return r.EResource === reactor.eResource;
            ].get(0);
            
            // Copy the user files and cmake-includes to the src-gen path of the main .lf file
            if (lfResource !== null) {
                copyUserFiles(lfResource.targetConfig, lfResource.fileConfig);
            }
            
            // Extract the contents of the imported file for the preambles
            val contents = reactor.toDefinition.eResource.contents;
            val model = contents.get(0) as Model
            // Add the preambles from the imported .lf file
            reactor.toDefinition.preambles.addAll(model.preambles)
        }
    }
    
    /**
     * Copy all files listed in the target property `files` and `cmake-include` 
     * into the src-gen folder of the main .lf file
     * 
     * @param targetConfig The targetConfig to read the `files` and `cmake-include` from.
     * @param fileConfig The fileConfig used to make the copy and resolve paths.
     */
    override copyUserFiles(TargetConfig targetConfig, FileConfig fileConfig) {
        super.copyUserFiles(targetConfig, fileConfig);
        
        val targetDir = this.fileConfig.getSrcGenPath
        for (filename : targetConfig.cmakeIncludes) {
            val relativeCMakeIncludeFileName = 
                fileConfig.copyFileOrResource(
                    filename,
                    fileConfig.srcFile.parent,
                    targetDir);
            // Check if the file exists
            if (relativeCMakeIncludeFileName.isNullOrEmpty) {
                errorReporter.reportError( 
                    "Failed to find cmake-include file " + filename
                )
            } else {
                this.targetConfig.cmakeIncludesWithoutPath.add(
                    relativeCMakeIncludeFileName
                );
            }
        }
    }
    
    /**
     * Generate code for defining all reactors that belong to the federate, 
     * including all the child reactors down the hierarchy. Duplicate
     * Duplicates are avoided.
     * 
     * Imported reactors' original .lf file is 
     * incorporated in the following manner:
     * - If there are any cmake-include files, add them to the current list
     *  of cmake-include files.
     * - If there are any preambles, add them to the preambles of the reactor.
     * 
     * @param federate The federate to generate reactors for
     */
    def void generateReactorDefinitionsForFederate(FederateInstance federate) {
        val generatedReactorDecls = newLinkedHashSet
        if (this.main !== null) {
            generateReactorChildrenForReactorInFederate(this.main, federate, generatedReactorDecls);
        }

        if (this.mainDef !== null) {
            generateReactorFederated(this.mainDef.reactorClass, federate)
        }

        // Generate code for each reactor that was not instantiated in main or its children.
        for (r : reactors) {
            // Get the declarations for reactors that are instantiated somewhere.
            // A declaration is either a reactor definition or an import statement.
            val declarations = this.instantiationGraph.getDeclarations(r);
            // If the reactor has no instantiations and there is no main reactor, then
            // generate code for it anyway (at a minimum, this means that the compiler is invoked
            // so that reaction bodies are checked).
            if (mainDef === null && declarations.isEmpty()) {
                generateReactorFederated(r, null)
            }
        }
    }
    
    /**
     * Generate code for the children of 'reactor' that belong to 'federate'.
     * Duplicates are avoided. 
     * 
     * Imported reactors' original .lf file is 
     * incorporated in the following manner:
     * - If there are any cmake-include files, add them to the current list
     *  of cmake-include files.
     * - If there are any preambles, add them to the preambles of the reactor.
     * 
     * @param reactor Used to extract children from
     * @param federate All generated reactors will belong to this federate
     */
    def void generateReactorChildrenForReactorInFederate(
        ReactorInstance reactor,
        FederateInstance federate,
        LinkedHashSet<ReactorDecl> generatedReactorDecls
    ) {
        for (r : reactor.children) {
            // FIXME: If the reactor is the bank itself, it is just a placeholder and should be skipped.
            // It seems that the way banks are instantiated is that
            // for a bank new[4] Foo, there will be a reactor instance Foo and four additional
            // reactor instances of Foo (5 total), but the first instance doesn't include
            // any of the reactor instances within Foo in its children structure.
            if (r.bankIndex != -2 && federate.contains(r)) {
                val declarations = this.instantiationGraph.getDeclarations(r.reactorDefinition);
                if (!declarations.isNullOrEmpty) {
                    for (d : declarations) {
                        if (!generatedReactorDecls.contains(d)) {
                            generatedReactorDecls.add(d);
                            generateReactorChildrenForReactorInFederate(r, federate, generatedReactorDecls);
                            inspectReactorEResource(d);
                            generateReactorFederated(d, federate);
                        }
                    }
                }
            }
        }
    }
    
    /**
     * Add the appropriate platform files to 'coreFiles'. These platform files
     * are specific to the OS/underlying hardware, which is detected here automatically.
     */
    def addPlatformFiles(ArrayList<String> coreFiles) {
        // Check the operating system
        val OS = System.getProperty("os.name").toLowerCase();
        // FIXME: allow for cross-compiling
        // Based on the detected operating system, copy the required files
        // to enable platform-specific functionality. See lib/core/platform.h
        // for more detail.
        if ((OS.indexOf("mac") >= 0) || (OS.indexOf("darwin") >= 0)) {
            // Mac support
            coreFiles.add("platform" + File.separator + "lf_POSIX_threads_support.c")
            coreFiles.add("platform" + File.separator + "lf_C11_threads_support.c")
            coreFiles.add("platform" + File.separator + "lf_POSIX_threads_support.h")
            coreFiles.add("platform" + File.separator + "lf_C11_threads_support.h")
            coreFiles.add("platform" + File.separator + "lf_macos_support.c")            
            coreFiles.add("platform" + File.separator + "lf_macos_support.h")
            coreFiles.add("platform" + File.separator + "lf_unix_clock_support.c")
            // If there is no main reactor, then compilation will produce a .o file requiring further linking.
            // Also, if useCmake is set to true, we don't need to add platform files. The CMakeLists.txt file
            // will detect and use the appropriate platform file based on the platform that cmake is invoked on.
            if (mainDef !== null && !targetConfig.useCmake) {
                targetConfig.compileAdditionalSources.add(
                     "core" + File.separator + "platform" + File.separator + "lf_macos_support.c"
                );
            }
        } else if (OS.indexOf("win") >= 0) {
            // Windows support
            coreFiles.add("platform" + File.separator + "lf_C11_threads_support.c")
            coreFiles.add("platform" + File.separator + "lf_C11_threads_support.h")
            coreFiles.add("platform" + File.separator + "lf_windows_support.c")
            coreFiles.add("platform" + File.separator + "lf_windows_support.h")
            // For 64-bit epoch time
            coreFiles.add("platform" + File.separator + "lf_unix_clock_support.c")
            // If there is no main reactor, then compilation will produce a .o file requiring further linking.
            // Also, if useCmake is set to true, we don't need to add platform files. The CMakeLists.txt file
            // will detect and use the appropriate platform file based on the platform that cmake is invoked on.
            if (mainDef !== null && !targetConfig.useCmake) {
                targetConfig.compileAdditionalSources.add(
                    "core" + File.separator + "platform" + File.separator + "lf_windows_support.c"
                )
            }
        } else if (OS.indexOf("nux") >= 0) {
            // Linux support
            coreFiles.add("platform" + File.separator + "lf_POSIX_threads_support.c")
            coreFiles.add("platform" + File.separator + "lf_C11_threads_support.c")
            coreFiles.add("platform" + File.separator + "lf_POSIX_threads_support.h")
            coreFiles.add("platform" + File.separator + "lf_C11_threads_support.h")
            coreFiles.add("platform" + File.separator + "lf_linux_support.c")
            coreFiles.add("platform" + File.separator + "lf_linux_support.h")
            coreFiles.add("platform" + File.separator + "lf_unix_clock_support.c")
            // If there is no main reactor, then compilation will produce a .o file requiring further linking.
            // Also, if useCmake is set to true, we don't need to add platform files. The CMakeLists.txt file
            // will detect and use the appropriate platform file based on the platform that cmake is invoked on.
            if (mainDef !== null && !targetConfig.useCmake) {
                targetConfig.compileAdditionalSources.add(
                    "core" + File.separator + "platform" + File.separator + "lf_linux_support.c"
                )
            }
        } else {
            errorReporter.reportError("Platform " + OS + " is not supported")
        }
    }
    
    /**
     * Create a launcher script that executes all the federates and the RTI.
     * 
     * @param coreFiles The files from the core directory that must be
     *  copied to the remote machines.
     */
    def createFederatedLauncher(ArrayList<String> coreFiles) {
        val launcher = new FedCLauncher(
            targetConfig,
            fileConfig,
            errorReporter
        );
        launcher.createLauncher(
            coreFiles,
            federates,
            federationRTIProperties
        );
    }
    
    /**
     * Write a Dockerfile for the current federate as given by filename.
     * The file will go into src-gen/filename.Dockerfile.
     * If there is no main reactor, then no Dockerfile will be generated
     * (it wouldn't be very useful).
     * @param The root filename (without any extension).
     */
    def writeDockerFile(String filename) {
        if (this.mainDef === null) {
            return
        }
        
        var srcGenPath = fileConfig.getSrcGenPath
        val dockerFile = srcGenPath + File.separator + filename + '.Dockerfile'
        val contents = new StringBuilder()
        
        // If a dockerfile exists, remove it.
        var file = new File(dockerFile)
        if (file.exists) {
            file.delete
        }
        // The Docker configuration uses gcc, so config.compiler is ignored here.
        var compileCommand = '''gcc «targetConfig.compilerFlags.join(" ")» src-gen/«filename».c -o bin/«filename»'''
        if (!targetConfig.buildCommands.nullOrEmpty) {
            compileCommand = targetConfig.buildCommands.join(' ')
        }
        var additionalFiles = ''
        if (!targetConfig.fileNames.nullOrEmpty) {
            additionalFiles = '''COPY "«targetConfig.fileNames.join('" "')»" "src-gen/"'''
        }
        pr(contents, '''
            # Generated docker file for «topLevelName».lf in «srcGenPath».
            # For instructions, see: https://github.com/icyphy/lingua-franca/wiki/Containerized-Execution
            FROM «targetConfig.dockerOptions.from»
            WORKDIR /lingua-franca
            COPY src-gen/core src-gen/core
            COPY "src-gen/«filename».c" "src-gen/ctarget.h" "src-gen/"
            «additionalFiles»
            RUN set -ex && \
                apk add --no-cache gcc musl-dev && \
                mkdir bin && \
                «compileCommand» && \
                apk del gcc musl-dev && \
                rm -rf src-gen
            # Use ENTRYPOINT not CMD so that command-line arguments go through
            ENTRYPOINT ["./bin/«filename»"]
        ''')
        writeSourceCodeToFile(contents.toString.getBytes, dockerFile)
        println("Dockerfile written to " + dockerFile)
    }
    
    /**
     * Initialize clock synchronization (if enabled) and its related options for a given federate.
     * 
     * Clock synchronization can be enabled using the clock-sync target property.
     * @see https://github.com/icyphy/lingua-franca/wiki/Distributed-Execution#clock-synchronization
     * 
     * @param federate The federate to initialize clock synchronizatino for
     */
    protected def initializeClockSynchronization(FederateInstance federate) {
        // Check if clock synchronization should be enabled for this federate in the first place
        if (targetConfig.clockSync != ClockSyncMode.OFF
            && (!federationRTIProperties.get('host').toString.equals(federate.host) 
            || targetConfig.clockSyncOptions.localFederatesOn)
        ) {
            // Insert the #defines at the beginning
            code.insert(0, '''
                #define _LF_CLOCK_SYNC_INITIAL
                #define _LF_CLOCK_SYNC_PERIOD_NS «targetConfig.clockSyncOptions.period.timeInTargetLanguage»
                #define _LF_CLOCK_SYNC_EXCHANGES_PER_INTERVAL «targetConfig.clockSyncOptions.trials»
                #define _LF_CLOCK_SYNC_ATTENUATION «targetConfig.clockSyncOptions.attenuation»
            ''')
            System.out.println("Initial clock synchronization is enabled for federate "
                + federate.id
            );
            if (targetConfig.clockSync == ClockSyncMode.ON) {
                var collectStatsEnable = ''
                if (targetConfig.clockSyncOptions.collectStats) {
                    collectStatsEnable = "#define _LF_CLOCK_SYNC_COLLECT_STATS"
                    System.out.println("Will collect clock sync statistics for federate " + federate.id)
                    // Add libm to the compiler flags
                    // FIXME: This is a linker flag not compile flag but we don't have a way to add linker flags
                    // FIXME: This is probably going to fail on MacOS (especially using clang)
                    // because libm functions are builtin
                    targetConfig.compilerFlags.add("-lm")
                }
                code.insert(0, '''
                    #define _LF_CLOCK_SYNC_ON
                    «collectStatsEnable»
                ''')
                System.out.println("Runtime clock synchronization is enabled for federate "
                    + federate.id
                );
            }
        }
    }
    
    /**
     * If the number of federates is greater than one, then generate the code
     * that initializes global variables that describe the federate.
     * @param federate The federate instance.
     */
    protected def void initializeFederate(FederateInstance federate) {
        if (isFederated) {
            pr('''
                // ***** Start initializing the federated execution. */
            ''')            
            pr('''
                // Initialize the socket mutex
                lf_mutex_init(&outbound_socket_mutex);
                lf_cond_init(&port_status_changed);
            ''')
            
            if (isFederatedAndDecentralized) {
                val reactorInstance = main.getChildReactorInstance(federate.instantiation)
                for (param : reactorInstance.parameters) {
                    if (param.name.equalsIgnoreCase("STP_offset") && param.type.isTime) {
                        val stp = param.init.get(0).getTimeValue
                        if (stp !== null) {                        
                            pr('''
                                set_stp_offset(«stp.timeInTargetLanguage»);
                            ''')
                        }
                    }
                }
            }
            
            // Set indicator variables that specify whether the federate has
            // upstream logical connections.
            if (federate.dependsOn.size > 0) {
                pr('_fed.has_upstream  = true;')
            }
            if (federate.sendsTo.size > 0) {
                pr('_fed.has_downstream = true;')
            }
            // Set global variable identifying the federate.
            pr('''_lf_my_fed_id = «federate.id»;''');
            
            // We keep separate record for incoming and outgoing p2p connections to allow incoming traffic to be processed in a separate
            // thread without requiring a mutex lock.
            val numberOfInboundConnections = federate.inboundP2PConnections.length;
            val numberOfOutboundConnections  = federate.outboundP2PConnections.length;
            
            pr('''
                _fed.number_of_inbound_p2p_connections = «numberOfInboundConnections»;
                _fed.number_of_outbound_p2p_connections = «numberOfOutboundConnections»;
            ''')
            if (numberOfInboundConnections > 0) {
                pr('''
                    // Initialize the array of socket for incoming connections to -1.
                    for (int i = 0; i < NUMBER_OF_FEDERATES; i++) {
                        _fed.sockets_for_inbound_p2p_connections[i] = -1;
                    }
                ''')                    
            }
            if (numberOfOutboundConnections > 0) {                        
                pr('''
                    // Initialize the array of socket for outgoing connections to -1.
                    for (int i = 0; i < NUMBER_OF_FEDERATES; i++) {
                        _fed.sockets_for_outbound_p2p_connections[i] = -1;
                    }
                ''')                    
            }

            // If a test clock offset has been specified, insert code to set it here.
            if (targetConfig.clockSyncOptions.testOffset !== null) {
                pr('''
                    set_physical_clock_offset((1 + «federate.id») * «targetConfig.clockSyncOptions.testOffset.toNanoSeconds»LL);
                ''')
            }
            
            pr('''
                // Connect to the RTI. This sets _fed.socket_TCP_RTI and _lf_rti_socket_UDP.
                connect_to_rti("«federationRTIProperties.get('host')»", «federationRTIProperties.get('port')»);
            ''');            
            
            // Disable clock synchronization for the federate if it resides on the same host as the RTI,
            // unless that is overridden with the clock-sync-options target property.
            if (targetConfig.clockSync !== ClockSyncMode.OFF
                && (!federationRTIProperties.get('host').toString.equals(federate.host) 
                    || targetConfig.clockSyncOptions.localFederatesOn)
            ) {
                pr('''
                    synchronize_initial_physical_clock_with_rti(_fed.socket_TCP_RTI);
                ''')
            }
        
            if (numberOfInboundConnections > 0) {
                pr('''
                    // Create a socket server to listen to other federates.
                    // If a port is specified by the user, that will be used
                    // as the only possibility for the server. If not, the port
                    // will start from STARTING_PORT. The function will
                    // keep incrementing the port until the number of tries reaches PORT_RANGE_LIMIT.
                    create_server(«federate.port»);
                    // Connect to remote federates for each physical connection.
                    // This is done in a separate thread because this thread will call
                    // connect_to_federate for each outbound physical connection at the same
                    // time that the new thread is listening for such connections for inbound
                    // physical connections. The thread will live until all connections
                    // have been established.
                    lf_thread_create(&_fed.inbound_p2p_handling_thread_id, handle_p2p_connections_from_federates, NULL);
                ''')
            }
                            
            for (remoteFederate : federate.outboundP2PConnections) {
                pr('''connect_to_federate(«remoteFederate.id»);''')
            }
        }
    }
    
    /**
     * Copy target-specific header file to the src-gen directory.
     */
    def copyTargetHeaderFile() {
        fileConfig.copyFileFromClassPath("/lib/C/ctarget.h", fileConfig.getSrcGenPath + File.separator + "ctarget.h")
        fileConfig.copyFileFromClassPath("/lib/C/ctarget.c", fileConfig.getSrcGenPath + File.separator + "ctarget.c")
    }

    ////////////////////////////////////////////
    //// Code generators.
    
    /**
     * Generate code that sends the neighbor structure message to the RTI.
     * @see MSG_TYPE_NEIGHBOR_STRUCTURE in net_common.h
     * 
     * @param federate The federate that is sending its neighbor structure
     */
    def generateFederateNeighborStructure(FederateInstance federate) {

        val rtiCode = new StringBuilder();
        pr(rtiCode, '''
            /**
             * Generated function that sends information about connections between this federate and
             * other federates where messages are routed through the RTI. Currently, this
             * only includes logical connections when the coordination is centralized. This
             * information is needed for the RTI to perform the centralized coordination.
             * @see MSG_TYPE_NEIGHBOR_STRUCTURE in net_common.h
             */
            void send_neighbor_structure_to_RTI(int rti_socket) {
        ''')

        indent(rtiCode);

        // Initialize the array of information about the federate's immediate upstream
        // and downstream relayed (through the RTI) logical connections, to send to the
        // RTI.
        pr(rtiCode, '''
            interval_t candidate_tmp;
            size_t buffer_size = 1 + 8 + 
                            «federate.dependsOn.keySet.size» * ( sizeof(uint16_t) + sizeof(int64_t) ) +
                            «federate.sendsTo.keySet.size» * sizeof(uint16_t);
            unsigned char buffer_to_send[buffer_size];
            
            size_t message_head = 0;
            buffer_to_send[message_head] = MSG_TYPE_NEIGHBOR_STRUCTURE;
            message_head++;
            encode_int32((int32_t)«federate.dependsOn.keySet.size», &(buffer_to_send[message_head]));
            message_head+=sizeof(int32_t);
            encode_int32((int32_t)«federate.sendsTo.keySet.size», &(buffer_to_send[message_head]));
            message_head+=sizeof(int32_t);
        ''')

        if (!federate.dependsOn.keySet.isEmpty) {
            // Next, populate these arrays.
            // Find the minimum delay in the process.
            // FIXME: Zero delay is not really the same as a microstep delay.
            for (upstreamFederate : federate.dependsOn.keySet) {
                pr(rtiCode, '''
                    encode_uint16((uint16_t)«upstreamFederate.id», &(buffer_to_send[message_head]));
                    message_head += sizeof(uint16_t);
                ''')
                // The minimum delay calculation needs to be made in the C code because it
                // may depend on parameter values.
                // FIXME: These would have to be top-level parameters, which don't really
                // have any support yet. Ideally, they could be overridden on the command line.
                // When that is done, they will need to be in scope here.
                val delays = federate.dependsOn.get(upstreamFederate)
                if (delays !== null) {
                    // There is at least one delay, so find the minimum.
                    // If there is no delay at all, this is encoded as NEVER.
                    pr(rtiCode, '''
                        candidate_tmp = FOREVER;
                    ''')
                    for (delay : delays) {
                        if (delay === null) {
                            // Use NEVER to encode no delay at all.
                            pr(rtiCode, '''
                                candidate_tmp = NEVER;
                            ''')
                        } else {
                            var delayTime = delay.getTargetTime
                            if (delay.parameter !== null) {
                                // The delay is given as a parameter reference. Find its value.
                                delayTime = ASTUtils.getInitialTimeValue(delay.parameter).timeInTargetLanguage
                            }
                            pr(rtiCode, '''
                                if («delayTime» < candidate_tmp) {
                                    candidate_tmp = «delayTime»;
                                }
                            ''')
                        }
                    }
                    pr(rtiCode, '''                            
                        encode_int64((int64_t)candidate_tmp, &(buffer_to_send[message_head]));
                        message_head += sizeof(int64_t);
                    ''')
                } else {
                    // Use NEVER to encode no delay at all.
                    pr(rtiCode, '''
                        encode_int64(NEVER, &(buffer_to_send[message_head]));
                        message_head += sizeof(int64_t);
                    ''')
                }
            }
        }
        
        // Next, set up the downstream array.
        if (!federate.sendsTo.keySet.isEmpty) {
            // Next, populate the array.
            // Find the minimum delay in the process.
            // FIXME: Zero delay is not really the same as a microstep delay.
            for (downstreamFederate : federate.sendsTo.keySet) {
                pr(rtiCode, '''
                    encode_uint16(«downstreamFederate.id», &(buffer_to_send[message_head]));
                    message_head += sizeof(uint16_t);
                ''')
            }
        }
        
        pr(rtiCode, '''
            write_to_socket_errexit(
                rti_socket, 
                buffer_size,
                buffer_to_send,
                "Failed to send the neighbor structure message to the RTI."
            );
        ''')

        unindent(rtiCode)
        pr(rtiCode, "}")

        return rtiCode;
    }
    
    /** 
     * Generate a reactor class definition for the specified federate.
     * A class definition has four parts:
     * 
     * * Preamble code, if any, specified in the Lingua Franca file.
     * * A "self" struct type definition (see the class documentation above).
     * * A function for each reaction.
     * * A constructor for creating an instance.
     * * A destructor
     *  for deleting an instance.
     * 
     * If the reactor is the main reactor, then
     * the generated code may be customized. Specifically,
     * if the main reactor has reactions, these reactions
     * will not be generated if they are triggered by or send
     * data to contained reactors that are not in the federate.
     * @param reactor The parsed reactor data structure.
     * @param federate A federate name, or null to unconditionally generate.
     */
    def generateReactorFederated(ReactorDecl reactor, FederateInstance federate) {
        // FIXME: Currently we're not reusing definitions for declarations that point to the same definition.
        
        val defn = reactor.toDefinition
        
        if (reactor instanceof Reactor) {
            pr("// =============== START reactor class " + reactor.name)
        } else {
            pr("// =============== START reactor class " + defn.name + " as " + reactor.name)
        }
        
        // Preamble code contains state declarations with static initializers.
        generateUserPreamblesForReactor(defn)
            
        // Some of the following methods create lines of code that need to
        // go into the constructor.  Collect those lines of code here:
        val constructorCode = new StringBuilder()
        val destructorCode = new StringBuilder()
        generateAuxiliaryStructs(reactor, federate)
        generateSelfStruct(reactor, federate, constructorCode, destructorCode)
        generateReactions(reactor, federate)
        generateConstructor(reactor, federate, constructorCode)
        generateDestructor(reactor, federate, destructorCode)

        pr("// =============== END reactor class " + reactor.name)
        pr("")
    }
    
    /**
     * Generates preambles defined by user for a given reactor
     * @param reactor The given reactor
     */
    def generateUserPreamblesForReactor(Reactor reactor) {
        for (p : reactor.preambles ?: emptyList) {
            pr("// *********** From the preamble, verbatim:")
            prSourceLineNumber(p.code)
            pr(p.code.toText)
            pr("\n// *********** End of preamble.")
        }
    }
    
    /**
     * Generate a constructor for the specified reactor in the specified federate.
     * @param reactor The parsed reactor data structure.
     * @param federate A federate name, or null to unconditionally generate.
     * @param constructorCode Lines of code previously generated that need to
     *  go into the constructor.
     */
    protected def generateConstructor(
        ReactorDecl reactor, FederateInstance federate, StringBuilder constructorCode
    ) {
        val structType = selfStructType(reactor)
        pr('''
            «structType»* new_«reactor.name»() {
                «structType»* self = («structType»*)calloc(1, sizeof(«structType»));
                «constructorCode.toString»
                return self;
            }
        ''')
    }

    /**
     * Generate a destructor for the specified reactor in the specified federate.
     * @param decl AST node that represents the declaration of the reactor.
     * @param federate A federate name, or null to unconditionally generate.
     * @param destructorCode Lines of code previously generated that need to
     *  go into the destructor.
     */
    protected def generateDestructor(
        ReactorDecl decl, FederateInstance federate, StringBuilder destructorCode
    ) {
        // Append to the destructor code freeing the trigger arrays for each reaction.
        var reactor = decl.toDefinition
        var reactionCount = 0
        for (reaction : reactor.reactions) {
            if (federate === null || federate.containsReaction(reaction)) {
                pr(destructorCode, '''
                    for(int i = 0; i < self->___reaction_«reactionCount».num_outputs; i++) {
                        free(self->___reaction_«reactionCount».triggers[i]);
                    }
                ''')
            }
            // Increment the reaction count even if not in the federate for consistency.
            reactionCount++;
        }
        
        val structType = selfStructType(decl)
        pr('''
            void delete_«decl.name»(«structType»* self) {
                «destructorCode.toString»
                free(self);
            }
        ''')
    }
    
    /**
     * Generate the struct type definitions for inputs, outputs, and
     * actions of the specified reactor in the specified federate.
     * @param reactor The parsed reactor data structure.
     * @param federate A federate name, or null to unconditionally generate.
     */
    protected def generateAuxiliaryStructs(
        ReactorDecl decl, FederateInstance federate
    ) {
        val reactor = decl.toDefinition
        // In the case where there are incoming
        // p2p logical connections in decentralized
        // federated execution, there will be an
        // intended_tag field added to accommodate
        // the case where a reaction triggered by a
        // port or action is late due to network 
        // latency, etc..
        var StringBuilder federatedExtension = new StringBuilder();    
        if (isFederatedAndDecentralized) {
            federatedExtension.append('''
                «targetTagType» intended_tag;
            ''');
        }
        if (isFederated) {
            federatedExtension.append('''                
                «targetTimeType» physical_time_of_arrival;
            ''');
        }
        // First, handle inputs.
        for (input : reactor.allInputs) {
            if (federate === null || federate.containsPort(input as Port)) {
                var token = ''
                if (input.inferredType.isTokenType) {
                    token = '''
                        lf_token_t* token;
                        int length;
                    '''
                }
                pr(input, code, '''
                    typedef struct {
                        «input.valueDeclaration»
                        bool is_present;
                        int num_destinations;
                        «token»
                        «federatedExtension.toString»
                    } «variableStructType(input, decl)»;
                ''')
            }
            
        }
        // Next, handle outputs.
        for (output : reactor.allOutputs) {
            if (federate === null || federate.containsPort(output as Port)) {
                var token = ''
                if (output.inferredType.isTokenType) {
                     token = '''
                        lf_token_t* token;
                        int length;
                     '''
                }
                pr(output, code, '''
                    typedef struct {
                        «output.valueDeclaration»
                        bool is_present;
                        int num_destinations;
                        «token»
                        «federatedExtension.toString»
                    } «variableStructType(output, decl)»;
                ''')
            }

        }
        // Finally, handle actions.
        // The very first item on this struct needs to be
        // a trigger_t* because the struct will be cast to (trigger_t*)
        // by the schedule() functions to get to the trigger.
        for (action : reactor.allActions) {
            if (federate === null || federate.containsAction(action)) {
                pr(action, code, '''
                    typedef struct {
                        trigger_t* trigger;
                        «action.valueDeclaration»
                        bool is_present;
                        bool has_value;
                        lf_token_t* token;
                        «federatedExtension.toString»
                    } «variableStructType(action, decl)»;
                ''')
            }
            
        }
    }

    /**
     * For the specified port, return a declaration for port struct to
     * contain the value of the port. A multiport output with width 4 and
     * type int[10], for example, will result in this:
     * ```
     *     int value[10];
     * ```
     * There will be an array of size 4 of structs, each containing this value 
     * array.
     * @param port The port.
     * @return A string providing the value field of the port struct.
     */
    protected def valueDeclaration(Port port) {
        if (port.type === null && target.requiresTypes === true) {
            // This should have been caught by the validator.
            errorReporter.reportError(port, "Port is required to have a type: " + port.name)
            return ''
        }
        // Do not convert to lf_token_t* using lfTypeToTokenType because there
        // will be a separate field pointing to the token.
        // val portType = lfTypeToTokenType(port.inferredType)
        val portType = port.inferredType.targetType
        // If the port type has the form type[number], then treat it specially
        // to get a valid C type.
        val matcher = arrayPatternFixed.matcher(portType)
        if (matcher.find()) {
            // for int[10], the first match is int, the second [10].
            // The following results in: int* __foo[10];
            // if the port is an input and not a multiport.
            // An output multiport will result in, for example
            // int __out[4][10];
            return '''«matcher.group(1)» value«matcher.group(2)»;''';
        } else {
            return '''«portType» value;'''
        }
    }

    /**
     * For the specified action, return a declaration for action struct to
     * contain the value of the action. An action of
     * type int[10], for example, will result in this:
     * ```
     *     int* value;
     * ```
     * This will return an empty string for an action with no type.
     * @param action The action.
     * @return A string providing the value field of the action struct.
     */
    protected def valueDeclaration(Action action) {
        if (action.type === null && target.requiresTypes === true) {
            return ''
        }
        // Do not convert to lf_token_t* using lfTypeToTokenType because there
        // will be a separate field pointing to the token.
        val actionType = action.inferredType.targetType
        // If the input type has the form type[number], then treat it specially
        // to get a valid C type.
        val matcher = arrayPatternFixed.matcher(actionType)
        if (matcher.find()) {
            // for int[10], the first match is int, the second [10].
            // The following results in: int* foo;
            return '''«matcher.group(1)»* value;''';
        } else {
            val matcher2 = arrayPatternVariable.matcher(actionType)
            if (matcher2.find()) {
                // for int[], the first match is int.
                // The following results in: int* foo;
                return '''«matcher2.group(1)»* value;''';
            }
            return '''«actionType» value;'''
        }
    }

    /**
     * Generate the self struct type definition for the specified reactor
     * in the specified federate.
     * @param reactor The parsed reactor data structure.
     * @param federate A federate name, or null to unconditionally generate.
     * @param constructorCode Place to put lines of code that need to
     *  go into the constructor.
     * @param destructorCode Place to put lines of code that need to
     *  go into the destructor.
     */
    protected def generateSelfStruct(
        ReactorDecl decl,
        FederateInstance federate,
        StringBuilder constructorCode,
        StringBuilder destructorCode
    ) {
        val reactor = decl.toDefinition
        val selfType = selfStructType(decl)
        
        // Construct the typedef for the "self" struct.
        // Create a type name for the self struct.
        
        var body = new StringBuilder()
        
        // Extensions can add functionality to the CGenerator
        generateSelfStructExtension(body, decl, federate, constructorCode, destructorCode)
        
        // Next handle parameters.
        generateParametersForReactor(body, reactor)
        
        // Next handle states.
        generateStateVariablesForReactor(body, reactor)
        
        // Next handle actions.
        for (action : reactor.allActions) {
            if (federate === null || federate.containsAction(action)) {
                pr(action, body, '''
                    «variableStructType(action, decl)» __«action.name»;
                ''')
                // Initialize the trigger pointer in the action.
                pr(action, constructorCode, '''
                    self->__«action.name».trigger = &self->___«action.name»;
                ''')
            }
        }
        
        // Next handle inputs.
        for (input : reactor.allInputs) {
            if (federate === null || federate.containsPort(input as Port)) {
                // If the port is a multiport, the input field is an array of
                // pointers that will be allocated separately for each instance
                // because the sizes may be different. Otherwise, it is a simple
                // pointer.
                if (input.isMultiport) {
                    pr(input, body, '''
                        // Multiport input array will be malloc'd later.
                        «variableStructType(input, decl)»** __«input.name»;
                        int __«input.name»__width;
                        // Default input (in case it does not get connected)
                        «variableStructType(input, decl)» __default__«input.name»;
                    ''')
                    // Add to the destructor code to free the malloc'd memory.
                    pr(input, destructorCode, '''
                        free(self->__«input.name»);
                    ''')
                } else {
                    // input is not a multiport.
                    pr(input, body, '''
                        «variableStructType(input, decl)»* __«input.name»;
                        // width of -2 indicates that it is not a multiport.
                        int __«input.name»__width;
                        // Default input (in case it does not get connected)
                        «variableStructType(input, decl)» __default__«input.name»;
                    ''')
    
                    pr(input, constructorCode, '''
                        // Set input by default to an always absent default input.
                        self->__«input.name» = &self->__default__«input.name»;
                    ''')
                }
            }
        }

        // Next handle outputs.
        for (output : reactor.allOutputs) {
            if (federate === null || federate.containsPort(output as Port)) {
                // If the port is a multiport, create an array to be allocated
                // at instantiation.
                if (output.isMultiport) {
                    pr(output, body, '''
                        // Array of output ports.
                        «variableStructType(output, decl)»* __«output.name»;
                        int __«output.name»__width;
                    ''')
                    // Add to the destructor code to free the malloc'd memory.
                    pr(output, destructorCode, '''
                        free(self->__«output.name»);
                    ''')
                } else {
                    pr(output, body, '''
                        «variableStructType(output, decl)» __«output.name»;
                        int __«output.name»__width;
                    ''')
                }
            }
        }
        
        // If there are contained reactors that either receive inputs
        // from reactions of this reactor or produce outputs that trigger
        // reactions of this reactor, then we need to create a struct
        // inside the self struct for each contained reactor. That
        // struct has a place to hold the data produced by this reactor's
        // reactions and a place to put pointers to data produced by
        // the contained reactors.
        generateInteractingContainedReactors(reactor, federate, body, constructorCode, destructorCode);
                
        // Next, generate the fields needed for each reaction.
        generateReactionAndTriggerStructs(body, decl, constructorCode, destructorCode, federate)
        if (body.length > 0) {
            pr('''
                typedef struct {
                    «body.toString»
                } «selfType»;
            ''')
        } else {
            // There are no fields for the self struct.
            // C compilers complain about empty structs, so we generate a placeholder.
            pr('''
                typedef struct {
                    bool hasContents;
                } «selfType»;
            ''')
        }
    }
    
    /**
     * Generate structs and associated code for contained reactors that
     * send or receive data to or from the container's reactions.
     * 
     * If there are contained reactors that either receive inputs
     * from reactions of this reactor or produce outputs that trigger
     * reactions of this reactor, then we need to create a struct
     * inside the self struct of the container for each contained reactor.
     * That struct has a place to hold the data produced by the container reactor's
     * reactions and a place to put pointers to data produced by
     * the contained reactors.
     * 
     * @param reactor The reactor.
     * @param federate The federate instance.
     * @param body The place to put the struct definition for the contained reactors.
     * @param constructorCode The place to put matching code that goes in the container's constructor.
     * @param destructorCode The place to put matching code that goes in the container's destructor.
     */
    private def generateInteractingContainedReactors(
        Reactor reactor,
        FederateInstance federate,
        StringBuilder body,
        StringBuilder constructorCode,
        StringBuilder destructorCode
    ) {
        // The contents of the struct will be collected first so that
        // we avoid duplicate entries and then the struct will be constructed.
        val contained = new InteractingContainedReactors(reactor, federate);
        // Next generate the relevant code.
        for (containedReactor : contained.containedReactors) {
            // First define an _width variable in case it is a bank.
            var array = "";
            var width = -2;
            // If the instantiation is a bank, find the maximum bank width
            // to define an array.
            if (containedReactor.widthSpec !== null) {
                width = maxContainedReactorBankWidth(containedReactor, null, 0);
                array = "[" + width + "]";
            }
            // NOTE: The following needs to be done for each instance
            // so that the width can be parameter, not in the constructor.
            // Here, we conservatively use a width that is the largest of all isntances.
            pr(constructorCode, '''
                // Set the _width variable for all cases. This will be -2
                // if the reactor is not a bank of reactors.
                self->__«containedReactor.name»_width = «width»;
            ''')

            // Generate one struct for each contained reactor that interacts.
            pr(body, "struct {")
            indent(body)
            for (port : contained.portsOfInstance(containedReactor)) {
                if (port instanceof Input) {
                    // If the variable is a multiport, then the place to store the data has
                    // to be malloc'd at initialization.
                    if (!port.isMultiport) {
                        // Not a multiport.
                        pr(port, body, '''
                            «variableStructType(port, containedReactor.reactorClass)» «port.name»;
                        ''')
                    } else {
                        // Is a multiport.
                        // Memory will be malloc'd in initialization.
                        pr(port, body, '''
                            «variableStructType(port, containedReactor.reactorClass)»** «port.name»;
                            int «port.name»__width;
                        ''')
                    }
                } else {
                    // Must be an output entry.
                    // Outputs of contained reactors are pointers to the source of data on the
                    // self struct of the container.
                    if (!port.isMultiport) {
                        // Not a multiport.
                        pr(port, body, '''
                            «variableStructType(port, containedReactor.reactorClass)»* «port.name»;
                        ''')
                    } else {
                        // Is a multiport.
                        // Here, we will use an array of pointers.
                        // Memory will be malloc'd in initialization.
                        pr(port, body, '''
                            «variableStructType(port, containedReactor.reactorClass)»** «port.name»;
                            int «port.name»__width;
                        ''')
                    }
                    pr(port, body, '''
                        trigger_t «port.name»_trigger;
                    ''')
                    var reactorIndex = ''
                    if (containedReactor.widthSpec !== null) {
                        reactorIndex = '[reactorIndex]'
                        pr(constructorCode, '''
                            for (int reactorIndex = 0; reactorIndex < self->__«containedReactor.name»_width; reactorIndex++) {
                        ''')
                        indent(constructorCode)
                    }
                    if (isFederatedAndDecentralized) {
                        pr(port, constructorCode, '''
                            self->__«containedReactor.name»«reactorIndex».«port.name»_trigger.intended_tag = (tag_t) { .time = NEVER, .microstep = 0u};
                        ''')
                    }
                    val triggered = contained.reactionsTriggered(containedReactor, port)
                    if (triggered.size > 0) {
                        pr(port, body, '''
                            reaction_t* «port.name»_reactions[«triggered.size»];
                        ''')
                        var triggeredCount = 0
                        for (index : triggered) {
                            pr(port, constructorCode, '''
                                self->__«containedReactor.name»«reactorIndex».«port.name»_reactions[«triggeredCount++»] = &self->___reaction_«index»;
                            ''')
                        }
                        pr(port, constructorCode, '''
                            self->__«containedReactor.name»«reactorIndex».«port.name»_trigger.reactions = self->__«containedReactor.name»«reactorIndex».«port.name»_reactions;
                        ''')
                    } else {
                        // Since the self struct is created using calloc, there is no need to set
                        // self->__«containedReactor.name».«port.name»_trigger.reactions = NULL
                    }
                    // Since the self struct is created using calloc, there is no need to set
                    // self->__«containedReactor.name».«port.name»_trigger.token = NULL;
                    // self->__«containedReactor.name».«port.name»_trigger.is_present = false;
                    // self->__«containedReactor.name».«port.name»_trigger.is_timer = false;
                    // self->__«containedReactor.name».«port.name»_trigger.is_physical = false;
                    // self->__«containedReactor.name».«port.name»_trigger.drop = false;
                    // self->__«containedReactor.name».«port.name»_trigger.element_size = 0;
                    // self->__«containedReactor.name».«port.name»_trigger.intended_tag = (0, 0);
                    pr(port, constructorCode, '''
                        self->__«containedReactor.name»«reactorIndex».«port.name»_trigger.last = NULL;
                        self->__«containedReactor.name»«reactorIndex».«port.name»_trigger.number_of_reactions = «triggered.size»;
                    ''')
                    
                    if (isFederated) {
                        // Set the physical_time_of_arrival
                        pr(port, constructorCode, '''
                            self->__«containedReactor.name»«reactorIndex».«port.name»_trigger.physical_time_of_arrival = NEVER;
                        ''')
                    }
                    if (containedReactor.widthSpec !== null) {
                        unindent(constructorCode)
                        pr(constructorCode, "}")
                    }
                }
                if (port.isMultiport) {
                    // Add to the destructor code to free the malloc'd memory.
                    if (containedReactor.widthSpec !== null) {
                        pr(port, destructorCode, '''
                            for (int j = 0; j < self->__«containedReactor.name»_width; j++) {
                                for (int i = 0; i < self->__«containedReactor.name»[j].«port.name»__width; i++) {
                                    free(self->__«containedReactor.name»[j].«port.name»[i]);
                                }
                            }
                        ''')
                    } else {
                        pr(port, destructorCode, '''
                            for (int i = 0; i < self->__«containedReactor.name».«port.name»__width; i++) {
                                free(self->__«containedReactor.name».«port.name»[i]);
                            }
                        ''')
                    }
                }
            }
            unindent(body)
            pr(body, '''
                } __«containedReactor.name»«array»;
                int __«containedReactor.name»_width;
            ''');
            
        }
    }
    
    /**
     * This function is provided to allow extensions of the CGenerator to append the structure of the self struct
     * @param body The body of the self struct
     * @param decl The reactor declaration for the self struct
     * @param instance The current federate instance
     * @param constructorCode Code that is executed when the reactor is instantiated
     * @param destructorCode Code that is executed when the reactor instance is freed
     */
    def void generateSelfStructExtension(StringBuilder selfStructBody, ReactorDecl decl, FederateInstance instance, StringBuilder constructorCode, StringBuilder destructorCode) {
        // Do nothing
    }
    
    /**
     * Generate code for parameters variables of a reactor in the form "parameter.type parameter.name;"
     * @param reactor The reactor
     * @param builder The StringBuilder that the generated code is appended to
     * @return 
     */
    def generateParametersForReactor(StringBuilder builder, Reactor reactor) {
        for (parameter : reactor.allParameters) {
            prSourceLineNumber(builder, parameter)
            pr(builder, parameter.getInferredType.targetType + ' ' + parameter.name + ';');
        }
    }
    
    /**
     * Generate code for state variables of a reactor in the form "stateVar.type stateVar.name;"
     * @param reactor The reactor
     * @param builder The StringBuilder that the generated code is appended to
     * @return 
     */
    def generateStateVariablesForReactor(StringBuilder builder, Reactor reactor) {        
        for (stateVar : reactor.allStateVars) {            
            prSourceLineNumber(builder, stateVar)
            pr(builder, stateVar.getInferredType.targetType + ' ' + stateVar.name + ';');
        }
    }
    
    /**
     * Generate the fields of the self struct and statements for the constructor
     * to create and initialize a reaction_t struct for each reaction in the
     * specified reactor and a trigger_t struct for each trigger (input, action,
     * timer, or output of a contained reactor).
     * @param body The place to put the code for the self struct.
     * @param reactor The reactor.
     * @param constructorCode The place to put the constructor code.
     * @param constructorCode The place to put the destructor code.
     * @param federate The federate instance, or null if there is no federation.
     */
    protected def void generateReactionAndTriggerStructs(
        StringBuilder body, 
        ReactorDecl decl, 
        StringBuilder constructorCode, 
        StringBuilder destructorCode, 
        FederateInstance federate
    ) {
        var reactionCount = 0;
        val reactor = decl.toDefinition
        // Iterate over reactions and create initialize the reaction_t struct
        // on the self struct. Also, collect a map from triggers to the reactions
        // that are triggered by that trigger. Also, collect a set of sources
        // that are read by reactions but do not trigger reactions.
        // Finally, collect a set of triggers and sources that are outputs
        // of contained reactors. 
        val triggerMap = new LinkedHashMap<Variable,LinkedList<Integer>>()
        val sourceSet = new LinkedHashSet<Variable>()
        val outputsOfContainedReactors = new LinkedHashMap<Variable,Instantiation>
        val startupReactions = new LinkedHashSet<Integer>
        val shutdownReactions = new LinkedHashSet<Integer>
        for (reaction : reactor.allReactions) {
            if (federate === null || federate.containsReaction(reaction)) {
                // Create the reaction_t struct.
                pr(reaction, body, '''reaction_t ___reaction_«reactionCount»;''')
                
                // Create the map of triggers to reactions.
                for (trigger : reaction.triggers) {
                    // trigger may not be a VarRef (it could be "startup" or "shutdown").
                    if (trigger instanceof VarRef) {
                        var reactionList = triggerMap.get(trigger.variable)
                        if (reactionList === null) {
                            reactionList = new LinkedList<Integer>()
                            triggerMap.put(trigger.variable, reactionList)
                        }
                        reactionList.add(reactionCount)
                        if (trigger.container !== null) {
                            outputsOfContainedReactors.put(trigger.variable, trigger.container)
                        }
                    }
                    if (trigger.isStartup) {
                        startupReactions.add(reactionCount)
                    }
                    if (trigger.isShutdown) {
                        shutdownReactions.add(reactionCount)
                    }
                }
                // Create the set of sources read but not triggering.
                for (source : reaction.sources) {
                    sourceSet.add(source.variable)
                    if (source.container !== null) {
                        outputsOfContainedReactors.put(source.variable, source.container)
                    }
                }

                pr(destructorCode, '''
                    if (self->___reaction_«reactionCount».output_produced != NULL) {
                        free(self->___reaction_«reactionCount».output_produced);
                    }
                    if (self->___reaction_«reactionCount».triggers != NULL) {
                        free(self->___reaction_«reactionCount».triggers);
                    }
                    if (self->___reaction_«reactionCount».triggered_sizes != NULL) {
                        free(self->___reaction_«reactionCount».triggered_sizes);
                    }
                ''')

                var deadlineFunctionPointer = "NULL"
                if (reaction.deadline !== null) {
                    // The following has to match the name chosen in generateReactions
                    val deadlineFunctionName = decl.name.toLowerCase + '_deadline_function' + reactionCount
                    deadlineFunctionPointer = "&" + deadlineFunctionName
                }
                
                // Assign the STP handler
                var STPFunctionPointer = "NULL"
                if (reaction.stp !== null) {
                    // The following has to match the name chosen in generateReactions
                    val STPFunctionName = decl.name.toLowerCase + '_STP_function' + reactionCount
                    STPFunctionPointer = "&" + STPFunctionName
                }

                // Set the defaults of the reaction_t struct in the constructor.
                // Since the self struct is allocated using calloc, there is no need to set:
                // self->___reaction_«reactionCount».index = 0;
                // self->___reaction_«reactionCount».chain_id = 0;
                // self->___reaction_«reactionCount».pos = 0;
                // self->___reaction_«reactionCount».running = false;
                // self->___reaction_«reactionCount».deadline = 0LL;
                // self->___reaction_«reactionCount».is_STP_violated = false;
                pr(reaction, constructorCode, '''
                    self->___reaction_«reactionCount».number = «reactionCount»;
                    self->___reaction_«reactionCount».function = «reactionFunctionName(decl, reactionCount)»;
                    self->___reaction_«reactionCount».self = self;
                    self->___reaction_«reactionCount».deadline_violation_handler = «deadlineFunctionPointer»;
                    self->___reaction_«reactionCount».STP_handler = «STPFunctionPointer»;
                    self->___reaction_«reactionCount».name = "?";
                ''')

            }
            // Increment the reactionCount even if the reaction is not in the federate
            // so that reaction indices are consistent across federates.
            reactionCount++
        }
        
        // Next, create and initialize the trigger_t objects.
        // Start with the timers.
        for (timer : reactor.allTimers) {
            createTriggerT(body, timer, triggerMap, constructorCode, destructorCode)
            // Since the self struct is allocated using calloc, there is no need to set:
            // self->___«timer.name».is_physical = false;
            // self->___«timer.name».drop = false;
            // self->___«timer.name».element_size = 0;
            pr(constructorCode, '''
                self->___«timer.name».is_timer = true;
            ''')
            if (isFederatedAndDecentralized) {
                pr(constructorCode, '''
                    self->___«timer.name».intended_tag = (tag_t) { .time = NEVER, .microstep = 0u};
                ''')
            }
        }
        
        // Handle startup triggers.
        if (startupReactions.size > 0) {
            pr(body, '''
                trigger_t ___startup;
                reaction_t* ___startup_reactions[«startupReactions.size»];
            ''')
            if (isFederatedAndDecentralized) {
                pr(constructorCode, '''
                    self->___startup.intended_tag = (tag_t) { .time = NEVER, .microstep = 0u};
                ''')
            }
            var i = 0
            for (reactionIndex : startupReactions) {
                pr(constructorCode, '''
                    self->___startup_reactions[«i++»] = &self->___reaction_«reactionIndex»;
                ''')
            }
            pr(constructorCode, '''
                self->___startup.last = NULL;
                self->___startup.reactions = &self->___startup_reactions[0];
                self->___startup.number_of_reactions = «startupReactions.size»;
                self->___startup.is_timer = false;
            ''')
        }
        // Handle shutdown triggers.
        if (shutdownReactions.size > 0) {
            pr(body, '''
                trigger_t ___shutdown;
                reaction_t* ___shutdown_reactions[«shutdownReactions.size»];
            ''')
            if (isFederatedAndDecentralized) {
                pr(constructorCode, '''
                    self->___shutdown.intended_tag = (tag_t) { .time = NEVER, .microstep = 0u};
                ''')
            }
            var i = 0
            for (reactionIndex : shutdownReactions) {
                pr(constructorCode, '''
                    self->___shutdown_reactions[«i++»] = &self->___reaction_«reactionIndex»;
                ''')
            }
            pr(constructorCode, '''
                self->___shutdown.last = NULL;
                self->___shutdown.reactions = &self->___shutdown_reactions[0];
                self->___shutdown.number_of_reactions = «shutdownReactions.size»;
                self->___shutdown.is_timer = false;
            ''')
        }

        // Next handle actions.
        for (action : reactor.allActions) {
            if (federate === null || federate.containsAction(action)) {
                createTriggerT(body, action, triggerMap, constructorCode, destructorCode)
                var isPhysical = "true";
                if (action.origin == ActionOrigin.LOGICAL) {
                    isPhysical = "false";
                }
                var elementSize = "0"
                // If the action type is 'void', we need to avoid generating the code
                // 'sizeof(void)', which some compilers reject.
                if (action.type !== null && action.targetType.rootType != 'void') {
                    elementSize = '''sizeof(«action.targetType.rootType»)'''
                }
    
                // Since the self struct is allocated using calloc, there is no need to set:
                // self->___«action.name».is_timer = false;
                pr(constructorCode, '''
                    self->___«action.name».is_physical = «isPhysical»;
                    «IF !action.policy.isNullOrEmpty»
                    self->___«action.name».policy = «action.policy»;
                    «ENDIF»
                    self->___«action.name».element_size = «elementSize»;
                ''')
            }
        }

        // Next handle inputs.
        for (input : reactor.allInputs) {
            if (federate === null || federate.containsPort(input as Port)) {            
                createTriggerT(body, input, triggerMap, constructorCode, destructorCode)
            }
        }
    }
    
    /**
     * Define the trigger_t object on the self struct, an array of
     * reaction_t pointers pointing to reactions triggered by this variable,
     * and initialize the pointers in the array in the constructor.
     * @param body The place to write the self struct entries.
     * @param variable The trigger variable (Timer, Action, or Input).
     * @param triggerMap A map from Variables to a list of the reaction indices
     *  triggered by the variable.
     * @param constructorCode The place to write the constructor code.
     * @param destructorCode The place to write the destructor code.
     */
    private def void createTriggerT(
        StringBuilder body, 
        Variable variable,
        LinkedHashMap<Variable, LinkedList<Integer>> triggerMap,
        StringBuilder constructorCode,
        StringBuilder destructorCode
    ) {
        // variable is a port, a timer, or an action.
        pr(variable, body, '''
            trigger_t ___«variable.name»;
        ''')
        pr(variable, constructorCode, '''
            self->___«variable.name».last = NULL;
        ''')
        if (isFederatedAndDecentralized) {
            pr(variable, constructorCode, '''
                self->___«variable.name».intended_tag = (tag_t) { .time = NEVER, .microstep = 0u};
            ''')
        }
        // Generate the reactions triggered table.
        val reactionsTriggered = triggerMap.get(variable)
        if (reactionsTriggered !== null) {
            pr(variable, body, '''reaction_t* ___«variable.name»_reactions[«reactionsTriggered.size»];''')
            var count = 0
            for (reactionTriggered : reactionsTriggered) {
                prSourceLineNumber(constructorCode, variable)
                pr(variable, constructorCode, '''
                    self->___«variable.name»_reactions[«count»] = &self->___reaction_«reactionTriggered»;
                ''')
                count++
            }
            // Set up the trigger_t struct's pointer to the reactions.
            pr(variable, constructorCode, '''
                self->___«variable.name».reactions = &self->___«variable.name»_reactions[0];
                self->___«variable.name».number_of_reactions = «count»;
            ''')
            
            if (isFederated) {
                // Set the physical_time_of_arrival
                pr(variable, constructorCode, '''
                    self->___«variable.name».physical_time_of_arrival = NEVER;
                ''')
            }
        }
        if (variable instanceof Input) {
            val rootType = variable.targetType.rootType
            // Since the self struct is allocated using calloc, there is no need to set:
            // self->___«input.name».is_timer = false;
            // self->___«input.name».offset = 0LL;
            // self->___«input.name».period = 0LL;
            // self->___«input.name».is_physical = false;
            // self->___«input.name».drop = false;
            // If the input type is 'void', we need to avoid generating the code
            // 'sizeof(void)', which some compilers reject.
            val size = (rootType == 'void') ? '0' : '''sizeof(«rootType»)'''
            pr(constructorCode, '''
                self->___«variable.name».element_size = «size»;
            ''')
        
            if (isFederated) {
                pr(body,
                    CGeneratorExtension.createPortStatusFieldForInput(variable, this)                    
                );
            }
        
        }
    }    
    
    /** Generate reaction functions definition for a reactor.
     *  These functions have a single argument that is a void* pointing to
     *  a struct that contains parameters, state variables, inputs (triggering or not),
     *  actions (triggering or produced), and outputs.
     *  @param reactor The reactor.
     *  @param federate The federate, or null if this is not
     *   federated or not the main reactor and reactions should be
     *   unconditionally generated.
     */
    def generateReactions(ReactorDecl decl, FederateInstance federate) {
        var reactionIndex = 0;
        val reactor = decl.toDefinition
        for (reaction : reactor.allReactions) {
            if (federate === null || federate.containsReaction(reaction)) {
                generateReaction(reaction, decl, reactionIndex)
            }
            // Increment reaction index even if the reaction is not in the federate
            // so that across federates, the reaction indices are consistent.
            reactionIndex++
        }
    }
    
    /** Generate a reaction function definition for a reactor.
     *  This function will have a single argument that is a void* pointing to
     *  a struct that contains parameters, state variables, inputs (triggering or not),
     *  actions (triggering or produced), and outputs.
     *  @param reaction The reaction.
     *  @param reactor The reactor.
     *  @param reactionIndex The position of the reaction within the reactor. 
     */
    def generateReaction(Reaction reaction, ReactorDecl decl, int reactionIndex) {
        val functionName = reactionFunctionName(decl, reactionIndex)
        
        
        pr('void ' + functionName + '(void* instance_args) {')
        indent()
        var body = reaction.code.toText
        
        generateInitializationForReaction(body, reaction, decl, reactionIndex)
        
        // Code verbatim from 'reaction'
        prSourceLineNumber(reaction.code)
        pr(body)
        unindent()
        pr("}")

        // Now generate code for the late function, if there is one
        // Note that this function can only be defined on reactions
        // in federates that have inputs from a logical connection.
        if (reaction.stp !== null) {
            val lateFunctionName = decl.name.toLowerCase + '_STP_function' + reactionIndex

            pr('void ' + lateFunctionName + '(void* instance_args) {')
            indent();
            generateInitializationForReaction(body, reaction, decl, reactionIndex)
            // Code verbatim from 'late'
            prSourceLineNumber(reaction.stp.code)
            pr(reaction.stp.code.toText)
            unindent()
            pr("}")
        }

        // Now generate code for the deadline violation function, if there is one.
        if (reaction.deadline !== null) {
            // The following name has to match the choice in generateReactionInstances
            val deadlineFunctionName = decl.name.toLowerCase + '_deadline_function' + reactionIndex

            pr('void ' + deadlineFunctionName + '(void* instance_args) {')
            indent();
            generateInitializationForReaction(body, reaction, decl, reactionIndex)
            // Code verbatim from 'deadline'
            prSourceLineNumber(reaction.deadline.code)
            pr(reaction.deadline.code.toText)
            unindent()
            pr("}")
        }
    }
    
    /**
     * Generate code that passes existing intended tag to all output ports
     * and actions. This intended tag is the minimum intended tag of the 
     * triggering inputs of the reaction.
     * 
     * @param body The body of the reaction. Used to check for the DISABLE_REACTION_INITIALIZATION_MARKER.
     * @param reaction The initialization code will be generated for this specific reaction
     * @param decl The reactor that has the reaction
     * @param reactionIndex The index of the reaction relative to other reactions in the reactor, starting from 0
     */
    def generateIntendedTagInheritence(String body, Reaction reaction, ReactorDecl decl, int reactionIndex) {
        // Construct the intended_tag inheritance code to go into
        // the body of the function.
        var StringBuilder intendedTagInheritenceCode = new StringBuilder()
        // Check if the coordination mode is decentralized and if the reaction has any effects to inherit the STP violation
        if (isFederatedAndDecentralized && !reaction.effects.nullOrEmpty) {
            pr(intendedTagInheritenceCode, '''
                #pragma GCC diagnostic push
                #pragma GCC diagnostic ignored "-Wunused-variable"
                if (self->___reaction_«reactionIndex».is_STP_violated == true) {
            ''')
            indent(intendedTagInheritenceCode);            
            pr(intendedTagInheritenceCode, '''            
                // The operations inside this if clause (if any exists) are expensive 
                // and must only be done if the reaction has unhandled STP violation.
                // Otherwise, all intended_tag values are (NEVER, 0) by default.
                
                // Inherited intended tag. This will take the minimum
                // intended_tag of all input triggers
                «targetTagType» inherited_min_intended_tag = («targetTagType») { .time = FOREVER, .microstep = UINT_MAX };
            ''')
            pr(intendedTagInheritenceCode, '''
                // Find the minimum intended tag
            ''')
            // Go through every trigger of the reaction and check the
            // value of intended_tag to choose the minimum.
            for (TriggerRef inputTrigger : reaction.triggers ?: emptyList) {
                if (inputTrigger instanceof VarRef) {
                    if (inputTrigger.variable instanceof Output) {
                        // Output from a contained reactor
                        val outputPort = inputTrigger.variable as Output                        
                        if (outputPort.isMultiport) {
                            pr(intendedTagInheritenceCode, '''
                                for (int i=0; i < «inputTrigger.container.name».«inputTrigger.variable.name»_width; i++) {
                                    if (compare_tags(«inputTrigger.container.name».«inputTrigger.variable.name»[i]->intended_tag,
                                                     inherited_min_intended_tag) < 0) {
                                        inherited_min_intended_tag = «inputTrigger.container.name».«inputTrigger.variable.name»[i]->intended_tag;
                                    }
                                }
                            ''')
                            
                        } else
                            pr(intendedTagInheritenceCode, '''
                                if (compare_tags(«inputTrigger.container.name».«inputTrigger.variable.name»->intended_tag,
                                                 inherited_min_intended_tag) < 0) {
                                    inherited_min_intended_tag = «inputTrigger.container.name».«inputTrigger.variable.name»->intended_tag;
                                }
                            ''')
                    } else if (inputTrigger.variable instanceof Port) {
                        // Input port
                        val inputPort = inputTrigger.variable as Port 
                        if (inputPort.isMultiport) {
                            pr(intendedTagInheritenceCode, '''
                                for (int i=0; i < «inputTrigger.variable.name»_width; i++) {
                                    if (compare_tags(«inputTrigger.variable.name»[i]->intended_tag, inherited_min_intended_tag) < 0) {
                                        inherited_min_intended_tag = «inputTrigger.variable.name»[i]->intended_tag;
                                    }
                                }
                            ''')
                        } else {
                            pr(intendedTagInheritenceCode, '''
                                if (compare_tags(«inputTrigger.variable.name»->intended_tag, inherited_min_intended_tag) < 0) {
                                    inherited_min_intended_tag = «inputTrigger.variable.name»->intended_tag;
                                }
                            ''')
                        }
                    } else if (inputTrigger.variable instanceof Action) {
                        pr(intendedTagInheritenceCode, '''
                            if (compare_tags(«inputTrigger.variable.name»->trigger->intended_tag, inherited_min_intended_tag) < 0) {
                                inherited_min_intended_tag = «inputTrigger.variable.name»->trigger->intended_tag;
                            }
                        ''')
                    }

                }
            }
            if (reaction.triggers === null || reaction.triggers.size === 0) {
                // No triggers are given, which means the reaction would react to any input.
                // We need to check the intended tag for every input.
                // NOTE: this does not include contained outputs. 
                for (input : (reaction.eContainer as Reactor).inputs) {
                    pr(intendedTagInheritenceCode, '''
                        if (compare_tags(«input.name»->intended_tag, inherited_min_intended_tag) > 0) {
                            inherited_min_intended_tag = «input.name»->intended_tag;
                        }
                    ''')
                }
            }
            
            // Once the minimum intended tag has been found,
            // it will be passed down to the port effects
            // of the reaction. Note that the intended tag
            // will not pass on to actions downstream.
            // Last reaction that sets the intended tag for the effect
            // will be seen.
            pr(intendedTagInheritenceCode, '''
                // All effects inherit the minimum intended tag of input triggers
                if (inherited_min_intended_tag.time != NEVER) {
            ''')
            indent(intendedTagInheritenceCode);
            for (effect : reaction.effects ?: emptyList) {
                if (effect.variable instanceof Input) {
                    if ((effect.variable as Port).isMultiport) {
                        pr(intendedTagInheritenceCode, '''
                            for(int i=0; i < «effect.container.name».«effect.variable.name»_width; i++) {
                                «effect.container.name».«effect.variable.name»[i]->intended_tag = inherited_min_intended_tag;
                            }
                        ''')
                    } else {
                        if (effect.container.widthSpec !== null) {
                            // Contained reactor is a bank.
                            pr(intendedTagInheritenceCode, '''
                                for (int bankIndex = 0; bankIndex < self->__«effect.container.name»_width; bankIndex++) {
                                    «effect.container.name»[bankIndex].«effect.variable.name» = &(self->__«effect.container.name»[bankIndex].«effect.variable.name»);
                                }
                            ''')
                        } else {
                            // Input to a contained reaction
                            pr(intendedTagInheritenceCode, '''
                                // Don't reset the intended tag of the output port if it has already been set.
                                «effect.container.name».«effect.variable.name»->intended_tag = inherited_min_intended_tag;
                            ''')                            
                        }
                    }                   
                }
            }
            unindent(intendedTagInheritenceCode);
            pr(intendedTagInheritenceCode, '''
                }
            ''')
            unindent(intendedTagInheritenceCode);
            pr(intendedTagInheritenceCode,'''
            }
            #pragma GCC diagnostic pop
            ''')
            
            // Write the the intended tag inheritance initialization
            // to the main code.
            pr(intendedTagInheritenceCode.toString) 
        }
        return intendedTagInheritenceCode
    }
    
    /**
     * Generate necessary initialization code inside the body of the reaction that belongs to reactor decl.
     * @param body The body of the reaction. Used to check for the DISABLE_REACTION_INITIALIZATION_MARKER.
     * @param reaction The initialization code will be generated for this specific reaction
     * @param decl The reactor that has the reaction
     * @param reactionIndex The index of the reaction relative to other reactions in the reactor, starting from 0
     */
    def generateInitializationForReaction(String body, Reaction reaction, ReactorDecl decl, int reactionIndex) {
        val reactor = decl.toDefinition
        
        // Construct the reactionInitialization code to go into
        // the body of the function before the verbatim code.
        var StringBuilder reactionInitialization = new StringBuilder()

        // Define the "self" struct.
        var structType = selfStructType(decl)
        // A null structType means there are no inputs, state,
        // or anything else. No need to declare it.
        if (structType !== null) {
             pr('''
                 #pragma GCC diagnostic push
                 #pragma GCC diagnostic ignored "-Wunused-variable"
                 «structType»* self = («structType»*)instance_args;
             ''')
        }

        // Do not generate the initialization code if the body is marked
        // to not generate it.
        if (body.startsWith(CGenerator.DISABLE_REACTION_INITIALIZATION_MARKER)) {
             pr('''
                 #pragma GCC diagnostic pop
             ''')
            return;
        }

        // A reaction may send to or receive from multiple ports of
        // a contained reactor. The variables for these ports need to
        // all be declared as fields of the same struct. Hence, we first
        // collect the fields to be defined in the structs and then
        // generate the structs.
        var fieldsForStructsForContainedReactors = new LinkedHashMap<Instantiation, StringBuilder>

        // Actions may appear twice, first as a trigger, then with the outputs.
        // But we need to declare it only once. Collect in this data structure
        // the actions that are declared as triggered so that if they appear
        // again with the outputs, they are not defined a second time.
        // That second redefinition would trigger a compile error.  
        var actionsAsTriggers = new LinkedHashSet<Action>();

        // Next, add the triggers (input and actions; timers are not needed).
        // This defines a local variable in the reaction function whose
        // name matches that of the trigger. The value of the local variable
        // is a struct with a value and is_present field, the latter a boolean
        // that indicates whether the input/action is present.
        // If the trigger is an output, then it is an output of a
        // contained reactor. In this case, a struct with the name
        // of the contained reactor is created with one field that is
        // a pointer to a struct with a value and is_present field.
        // E.g., if the contained reactor is named 'c' and its output
        // port is named 'out', then c.out->value c.out->is_present are
        // defined so that they can be used in the verbatim code.
        for (TriggerRef trigger : reaction.triggers ?: emptyList) {
            if (trigger instanceof VarRef) {
                if (trigger.variable instanceof Port) {
                    generatePortVariablesInReaction(
                        reactionInitialization,
                        fieldsForStructsForContainedReactors,
                        trigger, 
                        decl)
                } else if (trigger.variable instanceof Action) {
                    generateActionVariablesInReaction(
                        reactionInitialization, 
                        trigger.variable as Action, 
                        decl
                    )
                    actionsAsTriggers.add(trigger.variable as Action);
                }
            }
        }
        if (reaction.triggers === null || reaction.triggers.size === 0) {
            // No triggers are given, which means react to any input.
            // Declare an argument for every input.
            // NOTE: this does not include contained outputs. 
            for (input : reactor.inputs) {
                generateInputVariablesInReaction(reactionInitialization, input, decl)
            }
        }
        // Define argument for non-triggering inputs.
        for (VarRef src : reaction.sources ?: emptyList) {
            if (src.variable instanceof Port) {
                generatePortVariablesInReaction(reactionInitialization, fieldsForStructsForContainedReactors, src, decl)
            } else if (src.variable instanceof Action) {
                // It's a bit odd to read but not be triggered by an action, but
                // OK, I guess we allow it.
                generateActionVariablesInReaction(
                    reactionInitialization,
                    src.variable as Action,
                    decl
                )
                actionsAsTriggers.add(src.variable as Action);
            }
        }

        // Define variables for each declared output or action.
        // In the case of outputs, the variable is a pointer to where the
        // output is stored. This gives the reaction code access to any previous
        // value that may have been written to that output in an earlier reaction.
        if (reaction.effects !== null) {
            for (effect : reaction.effects) {
                if (effect.variable instanceof Action) {
                    // It is an action, not an output.
                    // If it has already appeared as trigger, do not redefine it.
                    if (!actionsAsTriggers.contains(effect.variable)) {
                        pr(reactionInitialization, '''
                            «variableStructType(effect.variable, decl)»* «effect.variable.name» = &self->__«effect.variable.name»;
                        ''')
                    }
                } else {
                    if (effect.variable instanceof Output) {
                        generateOutputVariablesInReaction(
                            reactionInitialization, 
                            effect,
                            decl
                        )
                    } else if (effect.variable instanceof Input) {
                        // It is the input of a contained reactor.
                        generateVariablesForSendingToContainedReactors(
                            reactionInitialization,
                            fieldsForStructsForContainedReactors,
                            effect.container,
                            effect.variable as Input
                        )
                    } else {
                        errorReporter.reportError(
                            reaction,
                            "In generateReaction(): " + effect.variable.name + " is neither an input nor an output."
                        )
                    }
                }
            }
        }
        // Before the reaction initialization,
        // generate the structs used for communication to and from contained reactors.
        for (containedReactor : fieldsForStructsForContainedReactors.keySet) {
            var array = "";
            if (containedReactor.widthSpec !== null) {
                pr('''
                    int «containedReactor.name»_width = self->__«containedReactor.name»_width;
                ''')
                array = '''[«containedReactor.name»_width]''';
            }
            pr('''
                struct «containedReactor.name» {
                    «fieldsForStructsForContainedReactors.get(containedReactor)»
                } «containedReactor.name»«array»;
            ''')
        }
        // Next generate all the collected setup code.
        pr(reactionInitialization.toString)
        pr('''
            #pragma GCC diagnostic pop
        ''')

        if (reaction.stp === null) {
            // Pass down the intended_tag to all input and output effects
            // downstream if the current reaction does not have a STP
            // handler.
            generateIntendedTagInheritence(body, reaction, decl, reactionIndex)
        }
    }
    
    /**
     * Return the maximum bank width for the given instantiation within all
     * instantiations of its parent reactor.
     * On the first call to this method, the breadcrumbs should be null and the max
     * argument should be zero. On recursive calls, breadcrumbs is a list of nested
     * instantiations, the max is the maximum width found so far.  The search for
     * instances of the parent reactor will begin with the last instantiation
     * in the specified list.
     * 
     * This rather complicated method is used when a reaction sends or receives data
     * to or from a bank of contained reactors. There will be an array of structs on
     * the self struct of the parent, and the size of the array is conservatively set
     * to the maximum of all the identified bank widths.  This is a bit wasteful of
     * memory, but it avoids having to malloc the array for each instance, and in
     * typical usage, there will be few instances or instances that are all the same
     * width.
     * 
     * @param containedReactor The contained reactor instantiation.
     * @param breadcrumbs null on first call (non-recursive).
     * @param max 0 on first call.
     */
    private def int maxContainedReactorBankWidth(
        Instantiation containedReactor, 
        LinkedList<Instantiation> breadcrumbs,
        int max
    ) {
        // If the instantiation is not a bank, return 1.
        if (containedReactor.widthSpec === null) {
            return 1
        }
        // If there is no main, then we just use the default width.
        if (mainDef === null) {
            return ASTUtils.width(containedReactor.widthSpec, null)
        }
        var nestedBreadcrumbs = breadcrumbs
        if (nestedBreadcrumbs === null) {
            nestedBreadcrumbs = new LinkedList<Instantiation>
            nestedBreadcrumbs.add(mainDef)
        }
        var result = max
        var parent = containedReactor.eContainer as Reactor
        if (parent == mainDef.reactorClass.toDefinition) {
            // The parent is main, so there can't be any other instantiations of it.
            return ASTUtils.width(containedReactor.widthSpec, null)
        }
        // Search for instances of the parent within the tail of the breadcrumbs list.
        val container = nestedBreadcrumbs.first.reactorClass.toDefinition
        for (instantiation: container.instantiations) {
            // Put this new instantation at the head of the list.
            nestedBreadcrumbs.add(0, instantiation)
            if (instantiation.reactorClass.toDefinition == parent) {
                // Found a matching instantiation of the parent.
                // Evaluate the original width specification in this context.
                val candidate = ASTUtils.width(containedReactor.widthSpec, nestedBreadcrumbs)
                if (candidate > result) {
                    result = candidate
                }
            } else {
                // Found some other instantiation, not the parent.
                // Search within it for instantiations of the parent.
                // Note that we assume here that the parent cannot contain
                // instances of itself.
                val candidate = maxContainedReactorBankWidth(containedReactor, nestedBreadcrumbs, result)
                if (candidate > result) {
                    result = candidate
                }
            }
            nestedBreadcrumbs.remove
        }
        return result
    }

    /** 
     * Generate code to create the trigger table for each reaction of the
     * specified reactor.  Each table lists the triggers that the reaction's
     * execution may trigger. Each table is an array of arrays
     * of pointers to the trigger_t structs representing the downstream inputs
     * (or outputs of the container reactor) that are triggered by the reaction.
     * Each trigger table goes into the reaction's reaction_t triggers field.
     * That reaction_t struct is assumed to be on the self struct of the reactor
     * instance with name "___reaction_i", where i is the index of the reaction.
     * The generated code will also set the values of the triggered_sizes array
     * on the reaction_t struct to indicate the size of each array of trigger_t
     * pointers. The generated code will malloc each of these arrays, and the
     * destructor for the reactor instance will free them.
     * The generated code goes into the __initialize_trigger_objects() function.
     * @param reactorIntance The reactor instance.
     * @param federate The federate name or null if no federation.
     */
    def generateRemoteTriggerTable(ReactorInstance reactorInstance, FederateInstance federate) {
        val selfStruct = selfStructName(reactorInstance)
        var reactionCount = 0
        for (reaction : reactorInstance.reactions) {
            if (federate === null || federate.containsReaction(
                reaction.definition
            )) {
                var Collection<PortInstance> destinationPorts = null

                var portCount = 0
                // Record the number of reactions that this reaction depends on.
                // This is used for optimization. When that number is 1, the reaction can
                // be executed immediately when its triggering reaction has completed.
                var dominatingReaction = this.reactionGraph.findSingleDominatingReaction(reaction)
                // The dominating reaction may not be included in this federate, in which case, we need to keep searching.
                while (dominatingReaction !== null 
                    && (federate !== null && 
                        !federate.containsReaction(
                            dominatingReaction.definition
                            )
                        )
                ) {
                    dominatingReaction = this.reactionGraph.findSingleDominatingReaction(dominatingReaction);
                }
                if (dominatingReaction !== null
                    && (federate !== null 
                        && federate.containsReaction(
                            dominatingReaction.definition
                            )
                        )
                ) {
                    val upstreamReaction =
                        '''«selfStructName(dominatingReaction.parent)»->___reaction_«dominatingReaction.reactionIndex»'''
                    pr(initializeTriggerObjectsEnd, '''
                        // Reaction «reactionCount» of «reactorInstance.getFullName» depends on one maximal upstream reaction.
                        «selfStruct»->___reaction_«reactionCount».last_enabling_reaction = &(«upstreamReaction»);
                    ''')
                } else {
                    pr(initializeTriggerObjectsEnd, '''
                        // Reaction «reactionCount» of «reactorInstance.getFullName» does not depend on one maximal upstream reaction.
                        «selfStruct»->___reaction_«reactionCount».last_enabling_reaction = NULL;
                    ''')
                }
                if (targetConfig.logLevel >= LogLevel.LOG) {
                    pr(initializeTriggerObjectsEnd, '''
                        // Reaction «reactionCount» of «reactorInstance.getFullName»'s name.
                        «selfStruct»->___reaction_«reactionCount».name = "«reactorInstance.fullName» reaction «reactionCount»";
                    ''')
                }
                                
                for (port : reaction.effects.filter(PortInstance)) {
                    // Skip multiports and handle the component ports instead.
                    if (!(port instanceof MultiportInstance)) {
                        // Also skip ports whose parent is not in the federation.
                        // This can happen with reactions in the top-level that have
                        // as an effect a port in a bank.
                        if (federate === null || federate.contains(port.parent)) {
                            // Port is not within a multiport.
                            // The port to which the reaction writes may have dependent
                            // reactions in the container. If so, we list that port here.
                            var portsWithDependentReactions = new LinkedHashSet<PortInstance>()

                            // The size of the array to be inserted into the triggers array of
                            // the reaction is the sum of the number of destination ports and
                            // the number of destination reactions (reactions of the container
                            // sensitive to this port.
                            var numberOfTriggerTObjects = 0

                            // Collect the destinations for each output port.
                            if (port.definition instanceof Output) {
                                // For each output, obtain the destinations from the parent.
                                // Pointers to the destination trigger_t objects will be collected into
                                // an array. 
                                var parent = reactorInstance.parent
                                if (parent !== null) {
                                    destinationPorts = parent.transitiveClosure(port)
                                } else {
                                    // At the top level, where there cannot be any destinations
                                    // for an output port.
                                    destinationPorts = new LinkedList<PortInstance>()
                                }

                                // The port may also have dependent reactions, which are
                                // reactions in the container of this port's container.
                                if (port.dependentReactions.size > 0) {
                                    portsWithDependentReactions.add(port)
                                    // There will be only one trigger object for all these dependent reactions
                                    // because they will all be triggered by the same trigger object.
                                    numberOfTriggerTObjects += 1
                                }
                            } else {
                                // The port is the input port of a contained reactor,
                                // use that reactor instance to compute the transitive closure.
                                destinationPorts = port.parent.transitiveClosure(port)
                            }

                            numberOfTriggerTObjects += destinationPorts.size

                            // Record this array size in reaction's reaction_t triggered_sizes array.
                            pr(initializeTriggerObjectsEnd, '''
                                // Reaction «reactionCount» of «reactorInstance.getFullName» triggers «numberOfTriggerTObjects»
                                // downstream reactions through port «port.getFullName».
                                «selfStruct»->___reaction_«reactionCount».triggered_sizes[«portCount»] = «numberOfTriggerTObjects»;
                            ''')
                            if (numberOfTriggerTObjects > 0) {
                                // Next, malloc the memory for the trigger array and record its location.
                                // NOTE: Need a unique name for the pointer to the malloc'd array because some of the
                                // initialization has to occur at the end of __initialize_trigger_objects(), after
                                // all reactor instances have been created.
                                var bankIndex = ""
                                if (reactorInstance.bankIndex >= 0) {
                                    bankIndex = '_' + reactorInstance.bankIndex + '_'
                                }
                                val triggerArray = '''«reactorInstance.uniqueID»«bankIndex»_«reaction.reactionIndex»_«portCount»'''
                                pr(initializeTriggerObjectsEnd, '''
                                    // For reaction «reactionCount» of «reactorInstance.getFullName», allocate an
                                    // array of trigger pointers for downstream reactions through port «port.getFullName»
                                    trigger_t** «triggerArray» = (trigger_t**)malloc(«numberOfTriggerTObjects» * sizeof(trigger_t*));
                                    «selfStruct»->___reaction_«reactionCount».triggers[«portCount»] = «triggerArray»;
                                ''')

                                // Next, initialize the newly created array.
                                var destinationCount = 0;
                                for (destination : destinationPorts) {
                                    // If the destination of a connection is an input
                                    // port of a reactor that has no reactions to that input,
                                    // then this trigger struct will not have been created.
                                    // In that case, we want NULL.
                                    // If the destination is an output port, however, then
                                    // the dependentReactions.size reflects the number of downstream
                                    // reactions, including possible reactions in the container.
                                    if (destination.isOutput) {
                                        if (destination.dependentReactions.size === 0) {
                                            pr(initializeTriggerObjectsEnd, '''
                                                // Destination port «destination.getFullName» itself has no reactions.
                                                «triggerArray»[«destinationCount++»] = NULL;
                                            ''')
                                        } else {
                                            // Add to portsWithDependentReactions. This occurs if the destination is
                                            // output port of the container, and that output port triggers reactions in
                                            // its container.
                                            portsWithDependentReactions.add(destination)
                                        }
                                    } else if (destination.dependentReactions.size === 0) {
                                        pr(initializeTriggerObjectsEnd, '''
                                            // Destination port «destination.getFullName» itself has no reactions.
                                            «triggerArray»[«destinationCount++»] = NULL;
                                        ''')
                                    } else if (!(destination instanceof MultiportInstance)) { // Skip multiports.
                                    // Instead, the component ports are handled.
                                        pr(initializeTriggerObjectsEnd, '''
                                            // Point to destination port «destination.getFullName»'s trigger struct.
                                            «triggerArray»[«destinationCount++»] = &«triggerStructName(destination)»;
                                        ''')
                                    }
                                    if (destinationCount > numberOfTriggerTObjects) {
                                        // This should not happen, but rather than generate incorrect code, throw an exception.
                                        throw new Exception("Internal error: Assigning a trigger beyond the end of the array!")
                                    }
                                }
                                for (portWithDependentReactions : portsWithDependentReactions) {
                                    // Check whether at least one reaction belongs to this federate.
                                    var belongs = false
                                    for (destinationReaction : portWithDependentReactions.dependentReactions) {
                                        if (reactorBelongsToFederate(destinationReaction.parent, federate)) {
                                            belongs = true
                                        }
                                    }
                                    if (belongs) {
                                        pr(initializeTriggerObjectsEnd, '''
                                            // Port «port.getFullName» has reactions in its parent's parent.
                                            // Point to the trigger struct for those reactions.
                                            «triggerArray»[«destinationCount++»] = &«triggerStructName(
                                                portWithDependentReactions, 
                                                portWithDependentReactions.parent.parent
                                            )»;
                                        ''')
                                    }
                                    if (destinationCount > numberOfTriggerTObjects) {
                                        // This should not happen, but rather than generate incorrect code, throw an exception.
                                        throw new Exception("Internal error 2: Assigning a trigger beyond the end of the array!")
                                    }
                                }
                            }
                        }
                        // Count the port even if it is not contained in the federate because effect
                        // may be a bank (it can't be an instance of a bank), so an empty placeholder
                        // will be needed for each member of the bank that is not in the federate.
                        portCount++
                    }
                }
            }
            // Increment reaction count even if it is not in the federate for consistency.
            reactionCount++
        }
    }
    
    /** 
     * Generate code to set up the tables used in __start_time_step to decrement reference
     * counts and mark outputs absent between time steps. This function puts the code
     * into startTimeStep.
     */
    def generateStartTimeStep(ReactorInstance instance, FederateInstance federate) {
        // First, set up to decrement reference counts for each token type
        // input of a contained reactor that is present.
        for (child : instance.children) {
            if (reactorBelongsToFederate(child, federate)) {
                var nameOfSelfStruct = selfStructName(child)
                for (input : child.inputs) {
                    if (isTokenType((input.definition as Input).inferredType)) {
                        if (input instanceof MultiportInstance) {
                            pr(startTimeStep, '''
                                for (int i = 0; i < «input.width»; i++) {
                                    __tokens_with_ref_count[«startTimeStepTokens» + i].token
                                            = &«nameOfSelfStruct»->__«input.name»[i]->token;
                                    __tokens_with_ref_count[«startTimeStepTokens» + i].status
                                            = (port_status_t*)&«nameOfSelfStruct»->__«input.name»[i]->is_present;
                                    __tokens_with_ref_count[«startTimeStepTokens» + i].reset_is_present = false;
                                }
                            ''')
                            startTimeStepTokens += input.width
                        } else {
                            pr(startTimeStep, '''
                                __tokens_with_ref_count[«startTimeStepTokens»].token
                                        = &«nameOfSelfStruct»->__«input.name»->token;
                                __tokens_with_ref_count[«startTimeStepTokens»].status
                                        = (port_status_t*)&«nameOfSelfStruct»->__«input.name»->is_present;
                                __tokens_with_ref_count[«startTimeStepTokens»].reset_is_present = false;
                            ''')
                            startTimeStepTokens++
                        }
                    }
                }
            }
        }
        var containerSelfStructName = selfStructName(instance)
        // Handle inputs that get sent data from a reaction rather than from
        // another contained reactor and reactions that are triggered by an
        // output of a contained reactor.
        // Note that there may be more than one reaction reacting to the same
        // port so we have to avoid listing the port more than once.
        val portsSeen = new LinkedHashSet<PortInstance>();
        for (reaction : instance.reactions) {
            if (federate === null || federate.containsReaction(
                reaction.definition
            )) {
                for (port : reaction.effects.filter(PortInstance)) {
                    // Skip any actual multiports if they are listed. Only count the individual ports.
                    if (port.definition instanceof Input  && !(port instanceof MultiportInstance)) {
                        // This reaction is sending to an input. Must be
                        // the input of a contained reactor in the federate.
                        val sourcePort = sourcePort(port)
                        if (reactorBelongsToFederate(sourcePort.parent, federate)) {
                            // If this is a multiport, then the port struct on the self
                            // struct is a pointer. Otherwise, it is the struct itself.
                            var multiportIndex = stackStructOperator // '.'
                            if (sourcePort.multiportIndex >= 0) {
                                multiportIndex = '[' + sourcePort.multiportIndex + ']->'
                            }
                            pr(startTimeStep, '''
                                // Add port «sourcePort.getFullName» to array of is_present fields.
                                __is_present_fields[«startTimeStepIsPresentCount»] 
                                        = &«containerSelfStructName»->__«sourcePort.parent.name».«sourcePort.name»«multiportIndex»is_present;
                            ''')
                            if (isFederatedAndDecentralized) {
                                // Intended_tag is only applicable to ports in federated execution.
                                pr(startTimeStep, '''
                                    // Add port «sourcePort.getFullName» to array of is_present fields.
                                    __intended_tag_fields[«startTimeStepIsPresentCount»] 
                                            = &«containerSelfStructName»->__«sourcePort.parent.name».«sourcePort.name»«multiportIndex»intended_tag;
                                ''')
                            }
                            startTimeStepIsPresentCount++
                        }
                    }
                }
                // Find outputs of contained reactors that have token types and therefore
                // need to have their reference counts decremented.
                for (port : reaction.sources) {
                    if (port.definition instanceof Output && !portsSeen.contains(port)) {
                        portsSeen.add(port as PortInstance)
                        // This reaction is receiving data from the port.
                        if (isTokenType((port.definition as Output).inferredType)) {
                            if (port instanceof MultiportInstance) {
                                pr(startTimeStep, '''
                                    for (int i = 0; i < «port.width»; i++) {
                                        __tokens_with_ref_count[«startTimeStepTokens» + i].token
                                                = &«containerSelfStructName»->__«port.parent.name».«port.name»[i]->token;
                                        __tokens_with_ref_count[«startTimeStepTokens» + i].status
                                                = (port_status_t*)&«containerSelfStructName»->__«port.parent.name».«port.name»[i]->is_present;
                                        __tokens_with_ref_count[«startTimeStepTokens» + i].reset_is_present = false;
                                    }
                                ''')
                                startTimeStepTokens += port.width
                            } else {
                                pr(startTimeStep, '''
                                    __tokens_with_ref_count[«startTimeStepTokens»].token
                                            = &«containerSelfStructName»->__«port.parent.name».«port.name»->token;
                                    __tokens_with_ref_count[«startTimeStepTokens»].status
                                            = (port_status_t*)&«containerSelfStructName»->__«port.parent.name».«port.name»->is_present;
                                    __tokens_with_ref_count[«startTimeStepTokens»].reset_is_present = false;
                                ''')
                                startTimeStepTokens++
                            }
                        }
                    }
                }
            }
        }
        // Next, set up the table to mark each output of each contained reactor absent.
        for (child : instance.children) {
            if (reactorBelongsToFederate(child, federate)) {
                var nameOfSelfStruct = selfStructName(child)
                for (output : child.outputs) {
                    if (output instanceof MultiportInstance) {
                        var j = 0
                        for (multiportInstance : output.instances) {
                            pr(startTimeStep, '''
                                // Add port «output.getFullName» to array of is_present fields.
                                __is_present_fields[«startTimeStepIsPresentCount»] = &«nameOfSelfStruct»->«getStackPortMember('''__«output.name»[«j»]''', "is_present")»;
                            ''')
                            if (isFederatedAndDecentralized) {
                                // Intended_tag is only applicable to ports in federated execution with decentralized coordination.
                                pr(startTimeStep, '''
                                    // Add port «output.getFullName» to array of intended_tag fields.
                                    __intended_tag_fields[«startTimeStepIsPresentCount»] = &«nameOfSelfStruct»->«getStackPortMember('''__«output.name»[«j»]''', "intended_tag")»;
                                ''')
                            }
                            startTimeStepIsPresentCount++
                            j++
                        }
                    } else {
                        pr(startTimeStep, '''
                            // Add port «output.getFullName» to array of is_present fields.
                            __is_present_fields[«startTimeStepIsPresentCount»] = &«nameOfSelfStruct»->«getStackPortMember('''__«output.name»''', "is_present")»;
                        ''')
                        if (isFederatedAndDecentralized) {                            
                            // Intended_tag is only applicable to ports in federated execution with decentralized coordination.
                            pr(startTimeStep, '''
                                // Add port «output.getFullName» to array of Intended_tag fields.
                                __intended_tag_fields[«startTimeStepIsPresentCount»] = &«nameOfSelfStruct»->«getStackPortMember('''__«output.name»''', "intended_tag")»;
                            ''')                            
                        }
                        startTimeStepIsPresentCount++
                    }
                }
            }
        }
        for (action : instance.actions) {
            if (federate === null || federate.containsAction(action.definition)) {
                pr(startTimeStep, '''
                    // Add action «action.getFullName» to array of is_present fields.
                    __is_present_fields[«startTimeStepIsPresentCount»] 
                            = &«containerSelfStructName»->__«action.name».is_present;
                ''')
                if (isFederatedAndDecentralized) {
                    // Intended_tag is only applicable to actions in federated execution with decentralized coordination.
                    pr(startTimeStep, '''
                        // Add action «action.getFullName» to array of intended_tag fields.
                        __intended_tag_fields[«startTimeStepIsPresentCount»] 
                                = &«containerSelfStructName»->__«action.name».intended_tag;
                    ''')
                }
                startTimeStepIsPresentCount++
            }
        }
    }
    
    /**
     * For each timer and action in the specified reactor instance, generate
     * initialization code for the offset and period fields. This code goes into
     * __initialize_trigger_objects(). This has to be done separately for each
     * instance, rather than by the constructor, because the values of the offset
     * and period may be given by parameters, so the values are potentially
     * different for each instance.
     * 
     * This method will also populate the global __timer_triggers array, which is
     * used to start all timers at the start of execution.
     * 
     * @param reactorInstance The instance for which we are generating trigger objects.
     * @return A map of trigger names to the name of the trigger struct.
     */
    def generateOffsetAndPeriodInitializations(ReactorInstance reactorInstance, FederateInstance federate) {
        var count = 0
        // Iterate over triggers (input ports, actions, and timers that trigger reactions).
        for (triggerInstance : reactorInstance.triggersAndReads) {
            var trigger = triggerInstance.definition
            var triggerStructName = triggerStructName(triggerInstance)
            if (trigger instanceof Timer && !triggerInstance.isStartup) {
                val offset = timeInTargetLanguage((triggerInstance as TimerInstance).offset)
                val period = timeInTargetLanguage((triggerInstance as TimerInstance).period)
                pr(initializeTriggerObjects, '''
                    «triggerStructName».offset = «offset»;
                    «triggerStructName».period = «period»;
                    __timer_triggers[«timerCount»] = &«triggerStructName»;
                ''')
                timerCount++
            } else if (trigger instanceof Action && !triggerInstance.isShutdown) {
                if (federate === null ||
                    federate.containsAction(triggerInstance.definition as Action)) {
                    var minDelay = (triggerInstance as ActionInstance).minDelay
                    var minSpacing = (triggerInstance as ActionInstance).minSpacing
                    pr(initializeTriggerObjects, '''
                        «triggerStructName».offset = «timeInTargetLanguage(minDelay)»;
                        «IF minSpacing !== null»
                            «triggerStructName».period = «timeInTargetLanguage(minSpacing)»;
                        «ELSE»
                            «triggerStructName».period = «CGenerator.UNDEFINED_MIN_SPACING»;
                        «ENDIF»
                    ''')
                }
            } else {
                // The trigger is either a port or a startup or shutdown trigger.
                // Nothing to do in initialize_trigger_objects
            }
            count++
            triggerCount++
        }
    }

    /**
     * Process a given .proto file.
     * 
     * Run, if possible, the proto-c protocol buffer code generator to produce
     * the required .h and .c files.
     * @param filename Name of the file to process.
     */
     def processProtoFile(String filename, CancelIndicator cancelIndicator) {
        val protoc = commandFactory.createCommand(
            "protoc-c",
            #['''--c_out=«this.fileConfig.getSrcGenPath»''', filename],
            fileConfig.srcPath)
        if (protoc === null) {
            errorReporter.reportError("Processing .proto files requires proto-c >= 1.3.3.")
            return
        }
        val returnCode = protoc.run(cancelIndicator)
        if (returnCode == 0) {
            val nameSansProto = filename.substring(0, filename.length - 6)
            targetConfig.compileAdditionalSources.add(
                this.fileConfig.getSrcGenPath.resolve(nameSansProto + ".pb-c.c").toString
            )
            
            targetConfig.compileLibraries.add('-l')
            targetConfig.compileLibraries.add('protobuf-c')
            targetConfig.compilerFlags.add('-lprotobuf-c');  
        } else {
            errorReporter.reportError("protoc-c returns error code " + returnCode)
        }
    }
    
    /**
     * Return a string that defines the log level.
     */
    static def String defineLogLevel(GeneratorBase generator) {
        // FIXME: if we align the levels with the ordinals of the
        // enum (see CppGenerator), then we don't need this function.
        switch(generator.targetConfig.logLevel) {
            case ERROR: '''
                #define LOG_LEVEL 0
            '''
            case WARN: '''
                #define LOG_LEVEL 1
            '''
            case INFO: '''
                #define LOG_LEVEL 2
            ''' 
            case LOG: '''
                #define LOG_LEVEL 3
            '''
            case DEBUG: '''
                #define LOG_LEVEL 4
            '''
        }
    }
    
    /**
     * Return a string for referencing the struct with the value and is_present
     * fields of the specified port. This is used for establishing the destination of
     * data for a connection between ports.
     * This will have one of the following forms:
     * 
     * * selfStruct->__portName
     * * selfStruct->__portName[i]
     * 
     * @param port An instance of a destination input port.
     */
    static def destinationReference(PortInstance port) {
        var destStruct = selfStructName(port.parent)

        // If the destination is in a multiport, find its index.
        var destinationIndexSpec = ''
        if (port.multiportIndex >= 0) {
            destinationIndexSpec = '[' + port.multiportIndex + ']'
        }
                
        if (port.isInput) {
            return '''«destStruct»->__«port.name»«destinationIndexSpec»'''
        } else {
            throw new Exception("INTERNAL ERROR: destinationReference() should only be called on input ports.")
        }        
    }
 
    /**
     * Return a string for referencing the port struct with the value
     * and is_present fields in a self struct that receives data from
     * the specified output port to be used by a reaction.
     * The output port is contained by a contained reactor.
     * This will have one of the following forms:
     * 
     * * selfStruct->__reactorName.portName
     * * selfStruct->__reactorName.portName[i]
     * 
     * The selfStruct is that of the container of reactor that
     * contains the port. If the port is in a multiport, then i is
     * the index of the port within the multiport.
     * 
     * @param port An instance of a destination port.
     */
    static def reactionReference(PortInstance port) {
         var destStruct = selfStructName(port.parent.parent)

        // If the destination is in a multiport, find its index.
        var destinationIndexSpec = ''
        if (port.multiportIndex >= 0) {
            destinationIndexSpec = '[' + port.multiportIndex + ']'
        }
                
        if (port.isOutput) {
            return '''«destStruct»->__«port.parent.name».«port.name»«destinationIndexSpec»'''
        } else {
            return '// Nothing to do. Port is an input.'
        }
    }
 
    /**
     * Return a string for referencing the data or is_present value of
     * the specified port. This is used for establishing the source of
     * data for a connection between ports.
     * This will have one of the following forms:
     * 
     * * &selfStruct->__portName
     * * &selfStruct->__parentName.portName
     * * &selfStruct->__portName[i]
     * * selfStruct->__parentName.portName[i]
     * 
     * If the port depends on another port, then this will reference
     * the eventual upstream port where the data is store. E.g., it is an input that
     * connected to upstream output, then portName will be the name
     * of the upstream output and the selfStruct will be that of the
     * upstream reactor. If the port is an input port that is written to
     * by a reaction of the parent of the port's parent, then the selfStruct
     * will be that of the parent of the port's parent, and parentName
     * will the name of the port's parent.
     * If the port is an output, then selfStruct will be the parent's
     * selfStruct and the portName will be the name of the port.
     * If the port is a multiport, then one of the last two forms will
     * be used, where i is the index of the multiport.
     * 
     * @param port An instance of the port to be referenced.
     */
    static def sourceReference(PortInstance port) {
        // If the port depends on another port, find the ultimate source port,
        // which could be the input port if it is written to by a reaction
        // or it could be an upstream output port. 
        var eventualSource = sourcePort(port)
        
        // If it is in a multiport, find its index.          
        var sourceIndexSpec = ''
        var indirection = '&'
        if (eventualSource.multiportIndex >= 0) {
            sourceIndexSpec = '[' + eventualSource.multiportIndex + ']'
            if (eventualSource.isInput) {
                indirection = ''
            }
        }
                
        if (eventualSource.isOutput) {
            val sourceStruct = selfStructName(eventualSource.parent)
            return '''«indirection»«sourceStruct»->__«eventualSource.name»«sourceIndexSpec»'''
        } else {
            val sourceStruct = selfStructName(eventualSource.parent.parent)
            return '''«indirection»«sourceStruct»->__«eventualSource.parent.name».«eventualSource.name»«sourceIndexSpec»'''
        }
    }

    /** Return the unique name for the "self" struct of the specified
     *  reactor instance from the instance ID. If the instance is a member
     *  of a bank of reactors, this returns something of the form
     *  name_self[index], where the index is the position within the bank.
     *  @param instance The reactor instance.
     *  @return The name of the self struct.
     */
    static def selfStructName(ReactorInstance instance) {
        var result = instance.uniqueID + "_self"
        // If this reactor is a member of a bank of reactors, then change
        // the name of its self struct to append [index].
        if (instance.bankIndex >= 0) {
            result += "[" + instance.bankIndex + "]"
        }
        return result
    }

    /** Construct a unique type for the "self" struct of the specified
     *  reactor class from the reactor class.
     *  @param reactor The reactor class.
     *  @return The name of the self struct.
     */
    def selfStructType(ReactorDecl reactor) {
        return reactor.name.toLowerCase + "_self_t"
    }
    
    /** Construct a unique type for the struct of the specified
     *  typed variable (port or action) of the specified reactor class.
     *  @param variable The variable.
     *  @param reactor The reactor class.
     *  @return The name of the self struct.
     */
    def variableStructType(Variable variable, ReactorDecl reactor) {
        '''«reactor.name.toLowerCase»_«variable.name»_t'''
    }
    
    /** Return the function name for specified reaction of the
     *  specified reactor.
     *  @param reactor The reactor
     *  @param reactionIndex The reaction index.
     *  @return The function name for the reaction.
     */
    def reactionFunctionName(ReactorDecl reactor, int reactionIndex) {
          reactor.name.toLowerCase + "reaction_function_" + reactionIndex
    }

    /** Return a reference to the trigger_t struct of the specified
     *  trigger instance (input port or action). This trigger_t struct
     *  is on the self struct.
     *  @param instance The port or action instance.
     *  @return The name of the trigger struct.
     */
    static def triggerStructName(TriggerInstance<? extends Variable> instance) {
        return selfStructName(instance.parent) 
                + '->___'
                + instance.name
    }
    
    /** Return a reference to the trigger_t struct for the specified output
     *  port of a contained reactor that triggers a reaction in the specified reactor.
     *  @param port The output port of a contained reactor.
     *  @param reaction The reaction triggered by this port.
     *  @return The name of the trigger struct, which is in the self struct
     *   of the container of the reaction.
     */
    static def triggerStructName(PortInstance port, ReactorInstance reactor) {
        return '''«selfStructName(reactor)»->__«port.parent.name».«port.name»_trigger'''
    }
    
    /**
     * Generates C code to retrieve port->member
     * This function is used for clarity and is called whenever struct is allocated on heap memory.
     * @param portName The name of the port in string
     * @param member The member's name (e.g., is_present)
     * @return Generated code
     */
    def getHeapPortMember(String portName, String member) '''
        «portName»->«member»
    '''
    
    
    /**
     * Return the operator used to retrieve struct members
     */
    def getStackStructOperator() '''
    .
    '''
    
    /**
     * Generates C code to retrieve port.member
     * This function is used for clarity and is called whenever struct is allocated on stack memory.
     * @param portName The name of the port in string
     * @param member The member's name(e.g., is_present)
     * @return Generated code
     */
    def getStackPortMember(String portName, String member) '''«portName».«member»'''
    
    /**
     * Return the full name of the specified instance without
     * the leading name of the top-level reactor, unless this
     * is the top-level reactor, in which case return its name.
     * @param instance The instance.
     * @return A shortened instance name.
     */
    def getShortenedName(ReactorInstance instance) {
        var description = instance.getFullName
        // If not at the top level, strip off the name of the top level.
        val period = description.indexOf(".")
        if (period > 0) {
            description = description.substring(period + 1)
        }
        return description
    }
    
    /**
     * If tracing is turned on, then generate code that records
     * the full name of the specified reactor instance in the
     * trace table. If tracing is not turned on, do nothing.
     * @param instance The reactor instance.
     * @param builder The place to put the generated code.
     * @param federate A federate instance to conditionally generate code for actions
     *  and timers
     */
    def void generateTraceTableEntries(ReactorInstance instance, StringBuilder builder, FederateInstance federate) {
        // If tracing is turned on, record the address of this reaction
        // in the _lf_trace_object_descriptions table that is used to generate
        // the header information in the trace file.
        if (targetConfig.tracing !== null) {
            var description = getShortenedName(instance)
            var nameOfSelfStruct = selfStructName(instance)
            pr(builder, '''
                _lf_register_trace_event(«nameOfSelfStruct», NULL, trace_reactor, "«description»");
            ''')
            for (action : instance.actions) {
                if (federate === null || federate.containsAction(action.definition)) {
                    pr(builder, '''
                        _lf_register_trace_event(«nameOfSelfStruct», &(«nameOfSelfStruct»->___«action.name»), trace_trigger, "«description».«action.name»");
                    ''')
                }
            }
            for (timer : instance.timers) {
                pr(builder, '''
                    _lf_register_trace_event(«nameOfSelfStruct», &(«nameOfSelfStruct»->___«timer.name»), trace_trigger, "«description».«timer.name»");
                ''')
            }
        }
    } 

    /** 
     * Generate code to instantiate the specified reactor instance and
     * initialize it.
     * @param instance A reactor instance.
     * @param federate A federate instance to conditionally generate code by
     *  contained reactors or null if there are no federates.
     */
    def void generateReactorInstance(ReactorInstance instance, FederateInstance federate) {
        // If this is not the main reactor and is not in the federate, nothing to do.
        if (instance !== this.main && !reactorBelongsToFederate(instance, federate)) {
            return
        }
        var reactorClass = instance.definition.reactorClass
        var fullName = instance.fullName
        pr(initializeTriggerObjects, '// ************* Instance ' + fullName + ' of class ' +
            reactorClass.name)
            
        var nameOfSelfStruct = selfStructName(instance)
        var structType = selfStructType(reactorClass)
        
        // If this reactor is a placeholder for a bank of reactors, then generate
        // an array of instances of reactors and return.
        if (instance.bankMembers !== null) {
            pr(initializeTriggerObjects, '''
                «structType»* «nameOfSelfStruct»[«instance.bankMembers.size»];
            ''')
            return
        }

        // If this reactor is an instance in a bank of federates, then only generate an
        // instance if the bank index of the reactor matches the bank index of the federate.
        if (federate.instantiation === instance.definition    // Is a top-level federate.
            && federate.instantiation.widthSpec !== null      // Is in a bank of federates.
            && federate.bankIndex != instance.bankIndex    // Bank position does not match.
        ) {
            return;
        }

        // Generate the instance self struct containing parameters, state variables,
        // and outputs (the "self" struct). The form is slightly different
        // depending on whether its in a bank of reactors.
        if (instance.bankIndex >= 0) {
            pr(initializeTriggerObjects, '''
                «nameOfSelfStruct» = new_«reactorClass.name»();
            ''')
        } else {
            pr(initializeTriggerObjects, '''
                «structType»* «nameOfSelfStruct» = new_«reactorClass.name»();
            ''')
        }
        
        generateTraceTableEntries(instance, initializeTriggerObjects, federate)
              
        generateReactorInstanceExtension(initializeTriggerObjects, instance, federate)

        // Generate code to initialize the "self" struct in the
        // __initialize_trigger_objects function.
        pr(initializeTriggerObjects, "//***** Start initializing " + fullName)

        // Start with parameters.
        generateParameterInitialization(initializeTriggerObjects, instance)
        
        // Once parameters are done, we can allocate memory for any multiports.
        // Allocate memory for outputs.
        for (output : reactorClass.toDefinition.outputs) {
            if (federate === null || 
                federate.containsPort(output as Port)
            ) {
                // If the port is a multiport, create an array.
                if (output.isMultiport) {
                    initializeOutputMultiport(initializeTriggerObjects, output, nameOfSelfStruct, instance)
                } else {
                    pr(initializeTriggerObjects, '''
                        // width of -2 indicates that it is not a multiport.
                        «nameOfSelfStruct»->__«output.name»__width = -2;
                    ''')
                }            
            }
        }

        // For each reaction instance, allocate the arrays that will be used to
        // trigger downstream reactions.
        // Avoid allocating more than once (in case a port is in the
        // effects field of more than once reactor).
        val portAllocatedAlready = new LinkedHashSet<PortInstance>()
        var reactionCount = 0
        for (reaction : instance.reactions) {
            if (federate === null || federate.containsReaction(reaction.definition)) {
                generateReactionOutputs(reaction, portAllocatedAlready);

                // Next handle triggers of the reaction that come from a multiport output
                // of a contained reactor.  Also, handle startup and shutdown triggers.
                // FIXME: This does not handle triggers that come from a contained bank of reactors.
                for (trigger : reaction.triggers) {
                    if (trigger instanceof PortInstance) {
                        // If the port is a multiport, then we need to create an entry for each
                        // individual port.
                        if (trigger instanceof MultiportInstance && trigger.parent !== null && trigger.isOutput) {
                            // If the width is given as a numeric constant, then add that constant
                            // to the output count. Otherwise, assume it is a reference to one or more parameters.
                            val width = (trigger as MultiportInstance).width;
                            val containerName = trigger.parent.name
                            val portStructType = variableStructType(trigger.definition,
                                trigger.parent.definition.reactorClass)

                            pr(initializeTriggerObjectsEnd, '''
                                «nameOfSelfStruct»->__«containerName».«trigger.name»__width = «width»;
                                // Allocate memory to store pointers to the multiport outputs of a contained reactor.
                                «nameOfSelfStruct»->__«containerName».«trigger.name» = («portStructType»**)malloc(sizeof(«portStructType»*) 
                                        * «nameOfSelfStruct»->__«containerName».«trigger.name»__width);
                            ''')
                        }
                    }
                    if (trigger.isStartup) {
                        pr(initializeTriggerObjects, '''
                            __startup_reactions[«startupReactionCount++»] = &«nameOfSelfStruct»->___reaction_«reactionCount»;
                        ''')
                    } else if (trigger.isShutdown) {
                        pr(initializeTriggerObjects, '''
                            __shutdown_reactions[«shutdownReactionCount++»] = &«nameOfSelfStruct»->___reaction_«reactionCount»;
                        ''')

                        if (targetConfig.tracing !== null) {
                            val description = getShortenedName(instance)
                            pr(initializeTriggerObjects, '''
                                _lf_register_trace_event(«nameOfSelfStruct», &(«nameOfSelfStruct»->___shutdown),
                                        trace_trigger, "«description».shutdown");
                            ''')
                        }
                    }
                }
            }
            // Increment the reactionCount even if the reaction is not in the federate
            // so that reaction indices are consistent across federates.
            reactionCount++
        }
        
        // Next, allocate memory for input. 
        for (input : reactorClass.toDefinition.inputs) {
            if (federate === null || 
                federate.containsPort(input as Port)
            ) {
                // If the port is a multiport, create an array.
                if (input.isMultiport) {
                    pr(initializeTriggerObjects, '''
                        «nameOfSelfStruct»->__«input.name»__width = «multiportWidthSpecInC(input, null, instance)»;
                        // Allocate memory for multiport inputs.
                        «nameOfSelfStruct»->__«input.name» = («variableStructType(input, reactorClass)»**)malloc(sizeof(«variableStructType(input, reactorClass)»*) * «nameOfSelfStruct»->__«input.name»__width); 
                        // Set inputs by default to an always absent default input.
                        for (int i = 0; i < «nameOfSelfStruct»->__«input.name»__width; i++) {
                            «nameOfSelfStruct»->__«input.name»[i] = &«nameOfSelfStruct»->__default__«input.name»;
                        }
                    ''')
                } else {
                    pr(initializeTriggerObjects, '''
                        // width of -2 indicates that it is not a multiport.
                        «nameOfSelfStruct»->__«input.name»__width = -2;
                    ''')
                }
            }           
        }

        // Next, initialize the "self" struct with state variables.
        // These values may be expressions that refer to the parameter values defined above.        
        generateStateVariableInitializations(instance)

        // Generate reaction structs for the instance.
        generateRemoteTriggerTable(instance, federate)

        // Generate trigger objects for the instance.
        generateOffsetAndPeriodInitializations(instance, federate)

        // Next, set the number of destinations,
        // which is used to initialize reference counts.
        // Reference counts are decremented by each destination reactor
        // at the conclusion of a time step. Hence, the initial reference
        // count should equal the number of destination _reactors_, not the
        // number of destination ports nor the number of destination reactions.
        // One of the destination reactors may be the container of this
        // instance because it may have a reaction to an output of this instance. 
        for (output : instance.outputs) {
            if (federate === null || federate.containsPort(output.definition)) {
                if (output instanceof MultiportInstance) {
                    var j = 0
                    for (multiportInstance : output.instances) {
                        var numDestinations = multiportInstance.numDestinationReactors
                        pr(initializeTriggerObjectsEnd, '''
                            «nameOfSelfStruct»->«getStackPortMember('''__«output.name»[«j»]''', "num_destinations")» = «numDestinations»;
                        ''')
                        j++
                    }
                } else {
                    var numDestinations = output.numDestinationReactors
                    pr(initializeTriggerObjectsEnd, '''
                        «nameOfSelfStruct»->«getStackPortMember('''__«output.name»''', "num_destinations")» = «numDestinations»;
                    ''')
                }
            }
        }
        
        // Do the same for inputs of contained reactors that are sent data by reactions
        // of this reactor.
        for (reaction : instance.reactions) {
            if (federate === null || federate.containsReaction(
                reaction.definition
            )) {
                // Handle reactions that produce outputs sent to inputs
                // of contained reactors.  An input port can have only
                // one source, so we can immediately generate the initialization.
                for (port : reaction.effects.filter(PortInstance)) {
                    // Skip multiport destinations and instead handle the ports within the multiport.
                    if (port.isInput && !(port instanceof MultiportInstance)) {
                        var numDestinations = 0
                        if(!port.dependentReactions.isEmpty) numDestinations = 1
                        numDestinations += port.dependentPorts.size
                        // If it is a multiport, then the struct port object is a pointer.
                        // Otherwise, it is the actual port struct.
                        var portIndex = stackStructOperator // '.'
                        if (port.multiportIndex >= 0) {
                            portIndex = '[' + port.multiportIndex + ']->'
                        }
                        pr(initializeTriggerObjectsEnd, '''
                            «nameOfSelfStruct»->__«port.parent.name».«port.name»«portIndex»num_destinations = «numDestinations»;
                        ''')
                    }
                }
            }
        }

        // Next, initialize actions by creating a lf_token_t in the self struct.
        // This has the information required to allocate memory for the action payload.
        // Skip any action that is not actually used as a trigger.
        val triggersInUse = instance.triggers
        for (action : instance.actions) {
            // Skip this step if the action is not in use. 
            if (triggersInUse.contains(action) && 
                (federate === null || federate.containsAction(action.definition))
            ) {
                var type = action.definition.inferredType
                var payloadSize = "0"
                
                if (!type.isUndefined) {
                    var String typeStr = type.targetType
                    if (isTokenType(type)) {
                        typeStr = typeStr.rootType
                    } else {
                        typeStr = type.targetType
                    }
                    if (typeStr !== null && !typeStr.equals("") && !typeStr.equals("void")) {
                        payloadSize = '''sizeof(«typeStr»)'''
                    }    
                }
            
                // Create a reference token initialized to the payload size.
                // This token is marked to not be freed so that the trigger_t struct
                // always has a reference token.
                pr(initializeTriggerObjects,
                    '''
                    «nameOfSelfStruct»->___«action.name».token = __create_token(«payloadSize»);
                    «nameOfSelfStruct»->___«action.name».status = absent;
                    '''
                )
                // At the start of each time step, we need to initialize the is_present field
                // of each action's trigger object to false and free a previously
                // allocated token if appropriate. This code sets up the table that does that.
                pr(initializeTriggerObjects, '''
                    __tokens_with_ref_count[«startTimeStepTokens»].token
                            = &«nameOfSelfStruct»->___«action.name».token;
                    __tokens_with_ref_count[«startTimeStepTokens»].status
                            = &«nameOfSelfStruct»->___«action.name».status;
                    __tokens_with_ref_count[«startTimeStepTokens»].reset_is_present = true;
                ''')
                startTimeStepTokens++
            }
        }
        // Handle reaction local deadlines.
        reactionCount = 0
        for (reaction : instance.reactions) {
            if (federate === null || federate.containsReaction(
                reaction.definition
            )) {
                if (reaction.declaredDeadline !== null) {
                    var deadline = reaction.declaredDeadline.maxDelay
                    val reactionStructName = '''«selfStructName(reaction.parent)»->___reaction_«reactionCount»'''
                    pr(initializeTriggerObjects, '''
                        «reactionStructName».deadline = «timeInTargetLanguage(deadline)»;
                    ''')
                }
            }
            // Increment the reaction count even if not in the federate for consistency.
            reactionCount++;
        }
        for (child : instance.children) {
            if (reactorBelongsToFederate(child, federate)) {
                generateReactorInstance(child, federate)
            }
        }
        
        // If this program is federated with centralized coordination and this reactor
        // instance is a federate, then check
        // for outputs that depend on physical actions so that null messages can be
        // sent to the RTI.
        if (isFederatedAndCentralized && instance.definition === federate.instantiation) {
            val outputDelayMap = federate.findOutputsConnectedToPhysicalActions(instance)
            var minDelay = TimeValue.MAX_VALUE;
            var outputFound = null as Output;
            for (output : outputDelayMap.keySet) {
                val outputDelay = outputDelayMap.get(output)
                if (outputDelay.isEarlierThan(minDelay)) {
                    minDelay = outputDelay
                    outputFound = output
                }
            }
            if (minDelay != TimeValue.MAX_VALUE) {
                // Unless silenced, issue a warning.
                if (targetConfig.coordinationOptions.advance_message_interval === null) {
                    errorReporter.reportWarning(outputFound, '''
                            Found a path from a physical action to output for reactor "«instance.name»". 
                            The amount of delay is «minDelay.toString()».
                            With centralized coordination, this can result in a large number of messages to the RTI.
                            Consider refactoring the code so that the output does not depend on the physical action,
                            or consider using decentralized coordination. To silence this warning, set the target
                            parameter cooridiation-options with a value like {advance-message-interval: 10 msec}"''')
                }
                pr(initializeTriggerObjects, '''
                    _fed.min_delay_from_physical_action_to_federate_output = «minDelay.timeInTargetLanguage»;
                ''')
            }
        }
        
        // For this instance, define what must be done at the start of
        // each time step. This sets up the tables that are used by the
        // __start_time_step() function in reactor_common.c.
        // Note that this function is also run once at the end
        // so that it can deallocate any memory.
        generateStartTimeStep(instance, federate)
        pr(initializeTriggerObjects, "//***** End initializing " + fullName)
    }
    
    /**
     * For the specified reaction, for output ports that it writes to,
     * set up the arrays that store the output values (if necessary) and
     * that are used to trigger downstream reactions if an output is actually
     * produced.
     * 
     * NOTE: This method is quite complicated because of the possibility that
     * that the reaction is writing to a multiport output or to an
     * input port of a contained reactor, and the possibility that that
     * the contained reactor is a bank of reactors and that its input port may
     * be a multiport.
     * 
     * @param The reaction instance.
     * @param portAllocatedAlready A set of ports that have already had memory allocated by previous reactions.
     */
    private def void generateReactionOutputs(
        ReactionInstance reaction, 
        LinkedHashSet<PortInstance> portAllocatedAlready
    ) {
        val nameOfSelfStruct = selfStructName(reaction.parent);

        // Count the output ports and inputs of contained reactors that
        // may be set by this reaction. This ignores actions in the effects.
        // Collect initialization statements for the output_produced array for the reaction
        // to point to the is_present field of the appropriate output.
        // These statements must be inserted after the array is malloc'd,
        // but we construct them while we are counting outputs.
        var outputCount = 0;
        val initialization = new StringBuilder()
        // The reaction.effects does not contain multiports, but rather the individual
        // ports of the multiport. We handle each multiport only once using this set.
        val handledMultiports = new LinkedHashSet<MultiportInstance>();
        for (effect : reaction.effects) {
            if (effect instanceof PortInstance) {
                // Effect is a port. There are six cases.
                // 1. The port is an ordinary port contained by the same reactor that contains this reaction.
                // 2. The port is a multiport contained by the same reactor that contains reaction.
                // 3. The port is an ordinary input port contained by a contained reactor.
                // 4. The port is a multiport input contained by a contained reactor.
                // 5. The port is an ordinary port contained by a contained bank of reactors.
                // 6. The port is an multiport contained by a contained bank of reactors.
                // Create the entry in the output_produced array for this port.
                // If the port is a multiport, then we need to create an entry for each
                // individual port.
                if (effect.getMultiportInstance() !== null && !handledMultiports.contains(effect.getMultiportInstance())) {
                    // The effect is a port within a multiport that has not been handled yet.
                    handledMultiports.add(effect.getMultiportInstance());
                    var allocate = false
                    if (!portAllocatedAlready.contains(effect.getMultiportInstance())) {
                        // Prevent allocating memory more than once for the same port.
                        // It may have been allocated by a previous reaction that also
                        // has this port as an effect.
                        portAllocatedAlready.add(effect.getMultiportInstance())
                        allocate = true
                    }
                    // Allocate memory where the data produced by the reaction will be stored
                    // and made available to the input of the contained reactor.
                    // This is done differently for ports like "c.in" than "out".
                    // This has to go at the end of the initialize_trigger_objects() function
                    // because the self struct of contained reactors has not yet been defined.
                    // FIXME: The following mallocs are not freed by the destructor!
                    if (effect.parent === reaction.parent) {
                        // The port belongs to the same reactor as the reaction.
                        val portStructType = variableStructType(
                            effect.definition,
                            reaction.parent.definition.reactorClass
                        )
                        if (allocate) {
                            pr(initializeTriggerObjectsEnd, '''
                                «nameOfSelfStruct»->__«effect.name»__width = «effect.getMultiportInstance().width»;
                                // Allocate memory to store output of reaction.
                                «nameOfSelfStruct»->__«effect.name» = («portStructType»*)malloc(sizeof(«portStructType») 
                                    * «nameOfSelfStruct»->__«effect.name»__width); 
                            ''')
                        }
                        pr(initialization, '''
                            for (int i = 0; i < «effect.getMultiportInstance().width»; i++) {
                                «nameOfSelfStruct»->___reaction_«reaction.reactionIndex».output_produced[«outputCount» + i]
                                        = &«nameOfSelfStruct»->«getStackPortMember('''__«effect.name»[i]''', "is_present")»;
                            }
                        ''')
                    } else {
                        // The port belongs to a contained reactor.
                        val containerName = effect.parent.name
                        val portStructType = variableStructType(effect.definition,
                            effect.parent.definition.reactorClass)
                        if (allocate) {
                            pr(initializeTriggerObjectsEnd, '''
                                «nameOfSelfStruct»->__«containerName».«effect.name»__width = «effect.getMultiportInstance().width»;
                                // Allocate memory for to store output of reaction feeding a multiport input of a contained reactor.
                                «nameOfSelfStruct»->__«containerName».«effect.name» = («portStructType»**)malloc(sizeof(«portStructType»*) 
                                    * «nameOfSelfStruct»->__«containerName».«effect.name»__width);
                                for (int i = 0; i < «nameOfSelfStruct»->__«containerName».«effect.name»__width; i++) {
                                    «nameOfSelfStruct»->__«containerName».«effect.name»[i] = («portStructType»*)malloc(sizeof(«portStructType»));
                                }
                            ''')
                        }
                        pr(initialization, '''
                            for (int i = 0; i < «nameOfSelfStruct»->__«containerName».«effect.name»__width; i++) {
                                «nameOfSelfStruct»->___reaction_«reaction.reactionIndex».output_produced[«outputCount» + i]
                                        = &«nameOfSelfStruct»->__«containerName».«effect.name»[i]->is_present;
                            }
                        ''')
                    }
                    outputCount += effect.getMultiportInstance().getWidth();
                } else if (effect.getMultiportInstance() === null && !(effect instanceof MultiportInstance)) {
                    // The effect is not a multiport nor a port contained by a multiport.
                    if (effect.parent === reaction.parent) {
                        // The port belongs to the same reactor as the reaction.
                        pr(initialization, '''
                            «nameOfSelfStruct»->___reaction_«reaction.reactionIndex».output_produced[«outputCount»]
                                    = &«nameOfSelfStruct»->«getStackPortMember('''__«effect.name»''', "is_present")»;
                        ''')
                    } else {
                        // The port belongs to a contained reactor.
                        pr(initialization, '''
                            «nameOfSelfStruct»->___reaction_«reaction.reactionIndex».output_produced[«outputCount»]
                                    = &«nameOfSelfStruct»->«getStackPortMember('''__«effect.parent.name».«effect.name»''', "is_present")»;
                        ''')
                    }
                    outputCount++
                }
            }
        }
        pr(initializeTriggerObjectsEnd, '''
            // Total number of outputs produced by the reaction.
            «nameOfSelfStruct»->___reaction_«reaction.reactionIndex».num_outputs = «outputCount»;
            // Allocate arrays for triggering downstream reactions.
            if («nameOfSelfStruct»->___reaction_«reaction.reactionIndex».num_outputs > 0) {
                «nameOfSelfStruct»->___reaction_«reaction.reactionIndex».output_produced 
                        = (bool**)malloc(sizeof(bool*) * «nameOfSelfStruct»->___reaction_«reaction.reactionIndex».num_outputs);
                «nameOfSelfStruct»->___reaction_«reaction.reactionIndex».triggers 
                        = (trigger_t***)malloc(sizeof(trigger_t**) * «nameOfSelfStruct»->___reaction_«reaction.reactionIndex».num_outputs);
                «nameOfSelfStruct»->___reaction_«reaction.reactionIndex».triggered_sizes 
                        = (int*)malloc(sizeof(int) * «nameOfSelfStruct»->___reaction_«reaction.reactionIndex».num_outputs);
            }
        ''')
        pr(initializeTriggerObjectsEnd, '''
            // Initialize the output_produced array.
            «initialization.toString»
        ''')
    } 
    
    /**
     * Generate code that is executed while the reactor instance is being initialized
     * @param initializationCode The StringBuilder appended to __initialize_trigger_objects()
     * @param instance The reactor instance
     * @param federate The federate instance
     */
    def void generateReactorInstanceExtension(StringBuilder initializationCode, ReactorInstance instance, FederateInstance federate) {
        // Do nothing
    }
    
    /**
     * Generate code that initializes the state variables for a given instance.
     * Unlike parameters, state variables are uniformly initialized for all instances
     * of the same reactor.
     * @param instance The reactor class instance
     * @return Initialization code fore state variables of instance
     */
    def generateStateVariableInitializations(ReactorInstance instance) {
        val reactorClass = instance.definition.reactorClass
        val nameOfSelfStruct = selfStructName(instance)
        for (stateVar : reactorClass.toDefinition.stateVars) {

            val initializer = getInitializer(stateVar, instance)
            if (stateVar.initialized) {
                if (stateVar.isOfTimeType) {
                    pr(initializeTriggerObjects, nameOfSelfStruct + "->" + stateVar.name + " = " + initializer + ";")
                } else {
                    // If the state is initialized with a parameter, then do not use
                    // a temporary variable. Otherwise, do, because
                    // static initializers for arrays and structs have to be handled
                    // this way, and there is no way to tell whether the type of the array
                    // is a struct.
                    if (stateVar.isParameterized && stateVar.init.size > 0) {
                        pr(initializeTriggerObjects,
                            nameOfSelfStruct + "->" + stateVar.name + " = " + initializer + ";")
                    } else {
                        var temporaryVariableName = instance.uniqueID + '_initial_' + stateVar.name
                        // To ensure uniqueness, if this reactor is in a bank, append the bank member index.
                        if (instance.getBank() !== null) {
                            temporaryVariableName += "_" + instance.bankIndex
                        }
                        // Array type has to be handled specially because C doesn't accept
                        // type[] as a type designator.
                        // Use the superclass to avoid [] being replaced by *.
                        var type = super.getTargetType(stateVar.inferredType)
                        val matcher = arrayPatternVariable.matcher(type)
                        if (matcher.find()) {
                            // If the state type ends in [], then we have to move the []
                            // because C is very picky about where this goes. It has to go
                            // after the variable name.
                            pr(
                                initializeTriggerObjects,
                                "static " + matcher.group(1) + " " + temporaryVariableName + "[] = " + initializer + ";"
                            )
                        } else {
                            pr(
                                initializeTriggerObjects,
                                "static " + type + " " + temporaryVariableName + " = " + initializer + ";"
                            )
                        }
                        pr(
                            initializeTriggerObjects,
                            nameOfSelfStruct + "->" + stateVar.name + " = " + temporaryVariableName + ";"
                        )
                    }
                }
            }
        }
    }
        
    /**
     * Generate runtime initialization code for parameters of a given reactor instance
     * @param builder The StringBuilder used to append the initialization code to
     * @param instance The reactor instance
     * @return initialization code
     */
    def generateParameterInitialization(StringBuilder builder, ReactorInstance instance) {
        var nameOfSelfStruct = selfStructName(instance)
        // Array type parameters have to be handled specially.
        // Use the superclass getTargetType to avoid replacing the [] with *.
        for (parameter : instance.parameters) {
            // NOTE: we now use the resolved literal value. For better efficiency, we could
            // store constants in a global array and refer to its elements to avoid duplicate
            // memory allocations.
            val targetType = super.getTargetType(parameter.type)
            val matcher = arrayPatternVariable.matcher(targetType)
            if (matcher.find()) {
                // Use an intermediate temporary variable so that parameter dependencies
                // are resolved correctly.
                val temporaryVariableName = parameter.uniqueID
                pr(builder, '''
                    static «matcher.group(1)» «temporaryVariableName»[] = «parameter.getInitializer»;
                    «nameOfSelfStruct»->«parameter.name» = «temporaryVariableName»;
                ''')
            } else {
                pr(builder, '''
                    «nameOfSelfStruct»->«parameter.name» = «parameter.getInitializer»; 
                ''')
            }

        }
    }
    
    /**
     * Generate code that malloc's memory for an output multiport.
     * @param builder The generated code is put into builder
     * @param output The output port to be initialized
     * @name
     */
    def initializeOutputMultiport(StringBuilder builder, Output output, String nameOfSelfStruct, ReactorInstance instance) {
        val reactor = instance.definition.reactorClass
        pr(builder, '''
            «nameOfSelfStruct»->__«output.name»__width = «multiportWidthSpecInC(output, null, instance)»;
            // Allocate memory for multiport output.
            «nameOfSelfStruct»->__«output.name» = («variableStructType(output, reactor)»*)malloc(sizeof(«variableStructType(output, reactor)») * «nameOfSelfStruct»->__«output.name»__width); 
        ''')
    }
    
    /**
     * If the argument is a multiport, return a string that is a valid
     * C expression consisting of an (optional) integer added to any number of
     * parameter references on the specified self struct.
     * @param port The port.
     * @param contained If the port belongs to a contained reactor, then
     *  the contained reactor's instantiation. Otherwise, null.
     * @param reactorInstance The reactor referring to this port.
     * @return The width expression for a multiport or an empty string if it is
     *  not a multiport.
     */
    protected def String multiportWidthSpecInC(Port port, Instantiation contained, ReactorInstance reactorInstance) {
        var result = new StringBuilder()
        var count = 0
        // Caution: If port belongs to a contained reactor, the self struct needs to be that
        // of the contained reactor instance, not this container.
        var selfStruct = selfStructName(reactorInstance)
        if (contained !== null) {
            selfStruct = selfStructName(reactorInstance.getChildReactorInstance(contained))
        }
        if (port.widthSpec !== null) {
            if (!port.widthSpec.ofVariableLength) {
                for (term : port.widthSpec.terms) {
                    if (term.parameter !== null) {
                        result.append(selfStruct)
                        result.append('->')
                        result.append(getTargetReference(term.parameter))
                    } else {
                        count += term.width
                    }
                }
            }
        }
        if (count > 0) {
            if (result.length > 0) {
                result.append(' + ')
            }
            result.append(count)
        }
        return result.toString
    }
    
    protected def getInitializer(StateVar state, ReactorInstance parent) {
        var list = new LinkedList<String>();

        for (i : state?.init) {
            if (i.parameter !== null) {
                list.add(parent.selfStructName + "->" + i.parameter.name)
            } else if (state.isOfTimeType) {
                list.add(i.targetTime)
            } else {
                list.add(i.targetValue)
            }
        }
        
        if (list.size == 1)
            return list.get(0)
        else
            return list.join('{', ', ', '}', [it])
    }
    
    /** 
     * Return true if the specified reactor instance belongs to the specified
     * federate. This always returns true if the specified federate is
     * null or a singleton. Otherwise, it returns true only if the
     * instance is contained within the specified federate. 
     * 
     * @param instance A reactor instance.
     * @param federate A federate or null if there are no federates.
     */
    def reactorBelongsToFederate(ReactorInstance instance, FederateInstance federate) {
        return (federate === null || federate.contains(instance));
    }

    /** Set the reaction priorities based on dependency analysis.
     *  @param reactor The reactor on which to do this.
     *  @param federate A federate to conditionally generate code for
     *   contained reactors or null if there are no federates.
     */
    def void setReactionPriorities(ReactorInstance reactor, FederateInstance federate) {
        // Use "reactionToReactionTName" property of reactionInstance
        // to set the levels.
        var reactionCount = 0
        for (reactionInstance : reactor.reactions) {
            if (federate === null || federate.containsReaction(
                reactionInstance.definition
            )) {
                val reactionStructName = '''«selfStructName(reactionInstance.parent)»->___reaction_«reactionCount»'''
                val reactionIndex = "0x" + (reactionInstance.deadline.toNanoSeconds.shiftLeft(16)).or(
                    new BigInteger(reactionInstance.level.toString)).toString(16) + "LL"
                pr('''
                    «reactionStructName».chain_id = «reactionInstance.chainID.toString»;
                    // index is the OR of level «reactionInstance.level» and 
                    // deadline «reactionInstance.deadline.toNanoSeconds» shifted left 16 bits.
                    «reactionStructName».index = «reactionIndex»;
                ''')
            }
            // Increment reaction count even if it is not in the federate for consistency.
            reactionCount++;
        }
        for (child : reactor.children) {
            if (reactorBelongsToFederate(child, federate)) {
                setReactionPriorities(child, federate)
            }
        }
    }

    // //////////////////////////////////////////
    // // Protected methods.

    /**
     * Generate code for the body of a reaction that takes an input and
     * schedules an action with the value of that input.
     * @param action The action to schedule
     * @param port The port to read from
     */
    override generateDelayBody(Action action, VarRef port) { 
        val ref = generateVarRef(port);
        // Note that the action.type set by the base class is actually
        // the port type.
        if (action.inferredType.isTokenType) {
            '''
            if («ref»->is_present) {
                // Put the whole token on the event queue, not just the payload.
                // This way, the length and element_size are transported.
                schedule_token(«action.name», 0, «ref»->token);
            }
            '''
        } else {
            '''
            schedule_copy(«action.name», 0, &«ref»->value, 1);  // Length is 1.
            '''
        }
    }
    
    /**
     * Generate code for the body of a reaction that is triggered by the
     * given action and writes its value to the given port. This realizes
     * the receiving end of a logical delay specified with the 'after'
     * keyword.
     * @param action The action that triggers the reaction
     * @param port The port to write to.
     */
    override generateForwardBody(Action action, VarRef port) {
        val outputName = generateVarRef(port)
        if (action.inferredType.isTokenType) {
            // Forward the entire token and prevent freeing.
            // Increment the ref_count because it will be decremented
            // by both the action handling code and the input handling code.
            '''
            «DISABLE_REACTION_INITIALIZATION_MARKER»
            self->__«outputName».value = («action.inferredType.targetType»)self->___«action.name».token->value;
            self->__«outputName».token = (lf_token_t*)self->___«action.name».token;
            ((lf_token_t*)self->___«action.name».token)->ref_count++;
            self->«getStackPortMember('''__«outputName»''', "is_present")» = true;
            '''
        } else {
            '''
            SET(«outputName», «action.name»->value);
            '''
        }
    }

    /**
     * Generate code for the body of a reaction that handles the
     * action that is triggered by receiving a message from a remote
     * federate.
     * @param action The action.
     * @param sendingPort The output port providing the data to send.
     * @param receivingPort The ID of the destination port.
     * @param receivingPortID The ID of the destination port.
     * @param sendingFed The sending federate.
     * @param receivingFed The destination federate.
     * @param receivingBankIndex The receiving federate's bank index, if it is in a bank.
     * @param receivingChannelIndex The receiving federate's channel index, if it is a multiport.
     * @param type The type.
     * @param isPhysical Indicates whether or not the connection is physical
     * @param serializer The serializer used on the connection.
     */
    override generateNetworkReceiverBody(
        Action action,
        VarRef sendingPort,
        VarRef receivingPort,
        int receivingPortID, 
        FederateInstance sendingFed,
        FederateInstance receivingFed,
        int receivingBankIndex,
        int receivingChannelIndex,
        InferredType type,
        boolean isPhysical,
        SupportedSerializers serializer
    ) {
        // Adjust the type of the action and the receivingPort.
        // If it is "string", then change it to "char*".
        // This string is dynamically allocated, and type 'string' is to be
        // used only for statically allocated strings.
        if (action.type.targetType == "string") {
            action.type.code = null
            action.type.id = "char*"
        }
        if ((receivingPort.variable as Port).type.targetType == "string") {
            (receivingPort.variable as Port).type.code = null
            (receivingPort.variable as Port).type.id = "char*"
        }

        var receiveRef = generatePortRef(receivingPort, receivingBankIndex, receivingChannelIndex)
        val result = new StringBuilder()
      
        // Transfer the physical time of arrival from the action to the port
        result.append('''
            «receiveRef»->physical_time_of_arrival = self->___«action.name».physical_time_of_arrival;
        ''')
        
        
        var value = "";
        switch (serializer) {
            case SupportedSerializers.NATIVE: {
                // NOTE: Docs say that malloc'd char* is freed on conclusion of the time step.
                // So passing it downstream should be OK.
                value = '''«action.name»->value''';
                if (isTokenType(type)) {
                    result.append('''
                        SET_TOKEN(«receiveRef», «action.name»->token);
                    ''')
                } else {                        
                    result.append('''
                        SET(«receiveRef», «value»);
                    ''')
                }
            }
            case SupportedSerializers.PROTO: {
                throw new UnsupportedOperationException("Protbuf serialization is not supported yet.");
            }
            case SupportedSerializers.ROS2: {
                val portType = (receivingPort.variable as Port).inferredType
                var portTypeStr = portType.targetType
                if (isTokenType(portType)) {
                    throw new UnsupportedOperationException("Cannot handle ROS serialization when ports are pointers.");
                } else if (isSharedPtrType(portType)) {
                    val matcher = sharedPointerVariable.matcher(portType.targetType)
                    if (matcher.find()) {
                        portTypeStr = matcher.group(1);
                    }
                }
                val ROSDeserializer = new FedROS2CPPSerialization()
                value = FedROS2CPPSerialization.deserializedVarName;
                result.append(
                    ROSDeserializer.generateNetworkDeserializerCode(
                        '''self->___«action.name»''',
                        portTypeStr
                    )
                );
                if (isSharedPtrType(portType)) {                                     
                    result.append('''
                        auto msg_shared_ptr = std::make_shared<«portTypeStr»>(«value»);
                        SET(«receiveRef», msg_shared_ptr);
                    ''')                    
                } else {                                      
                    result.append('''
                        SET(«receiveRef», std::move(«value»));
                    ''')
                }
            }
            
        }
        
        return result.toString
    }

    /**
     * Generate code for the body of a reaction that handles an output
     * that is to be sent over the network.
     * @param sendingPort The output port providing the data to send.
     * @param receivingPort The variable reference to the destination port.
     * @param receivingPortID The ID of the destination port.
     * @param sendingFed The sending federate.
     * @param sendingBankIndex The bank index of the sending federate, if it is a bank.
     * @param sendingChannelIndex The channel index of the sending port, if it is a multiport.
     * @param receivingFed The destination federate.
     * @param type The type.
     * @param isPhysical Indicates whether the connection is physical or not
     * @param delay The delay value imposed on the connection using after
     * @param serializer The serializer used on the connection.
     */
    override generateNetworkSenderBody(
        VarRef sendingPort,
        VarRef receivingPort,
        int receivingPortID, 
        FederateInstance sendingFed,
        int sendingBankIndex,
        int sendingChannelIndex,
        FederateInstance receivingFed,
        InferredType type,
        boolean isPhysical,
        Delay delay,
        SupportedSerializers serializer
    ) { 
        var sendRef = generatePortRef(sendingPort, sendingBankIndex, sendingChannelIndex);
        val receiveRef = generateVarRef(receivingPort); // Used for comments only, so no need for bank/multiport index.
        val result = new StringBuilder()
        result.append('''
            // Sending from «sendRef» in federate «sendingFed.name» to «receiveRef» in federate «receivingFed.name»
        ''')
        // If the connection is physical and the receiving federate is remote, send it directly on a socket.
        // If the connection is logical and the coordination mode is centralized, send via RTI.
        // If the connection is logical and the coordination mode is decentralized, send directly
        var String messageType;
        // Name of the next immediate destination of this message
        var String next_destination_name = '''"federate «receivingFed.id»"'''
        
        // Get the delay literal
        var String additionalDelayString = 
            CGeneratorExtension.getNetworkDelayLiteral(
                delay, 
                this
            );
        
        if (isPhysical) {
            messageType = "MSG_TYPE_P2P_MESSAGE"
        } else if (targetConfig.coordination === CoordinationType.DECENTRALIZED) {
            messageType = "MSG_TYPE_P2P_TAGGED_MESSAGE"
        } else {
            // Logical connection
            // Send the message via rti
            messageType = "MSG_TYPE_TAGGED_MESSAGE"
            next_destination_name = '''"federate «receivingFed.id» via the RTI"'''
        }
        
        
        var String sendingFunction = '''send_timed_message'''
        var String commonArgs = '''«additionalDelayString», 
                   «messageType»,
                   «receivingPortID»,
                   «receivingFed.id»,
                   «next_destination_name»,
                   message_length'''
        if (isPhysical) {
            // Messages going on a physical connection do not
            // carry a timestamp or require the delay;
            sendingFunction = '''send_message'''            
            commonArgs = '''«messageType», «receivingPortID», «receivingFed.id»,
                   «next_destination_name», message_length'''
        }
        
        var lengthExpression = "";
        var pointerExpression = "";
        switch (serializer) {
            case SupportedSerializers.NATIVE: {
                // Handle native types.
                if (isTokenType(type)) {
                    // NOTE: Transporting token types this way is likely to only work if the sender and receiver
                    // both have the same endianess. Otherwise, you have to use protobufs or some other serialization scheme.
                    result.append('''
                        size_t message_length = «sendRef»->token->length * «sendRef»->token->element_size;
                        «sendingFunction»(«commonArgs», (unsigned char*) «sendRef»->value);
                    ''')
                } else {
                    // string types need to be dealt with specially because they are hidden pointers.
                    // void type is odd, but it avoids generating non-standard expression sizeof(void),
                    // which some compilers reject.
                    lengthExpression = switch(type.targetType) {
                        case 'string': '''strlen(«sendRef»->value) + 1'''
                        case 'void': '0'
                        default: '''sizeof(«type.targetType»)'''
                    }
                    pointerExpression = switch(type.targetType) {
                        case 'string': '''(unsigned char*) «sendRef»->value'''
                        default: '''(unsigned char*)&«sendRef»->value'''
                    }
                    result.append('''
                        size_t message_length = «lengthExpression»;
                        «sendingFunction»(«commonArgs», «pointerExpression»);
                    ''')
                }
            }
            case SupportedSerializers.PROTO: {
                throw new UnsupportedOperationException("Protbuf serialization is not supported yet.");
            }
            case SupportedSerializers.ROS2: {
                var variableToSerialize = sendRef;
                var typeStr = type.targetType
                if (isTokenType(type)) {
                    throw new UnsupportedOperationException("Cannot handle ROS serialization when ports are pointers.");
                } else if (isSharedPtrType(type)) {
                    val matcher = sharedPointerVariable.matcher(type.targetType)
                    if (matcher.find()) {
                        typeStr = matcher.group(1);
                    }
                }
                val ROSSerializer = new FedROS2CPPSerialization();
                lengthExpression = ROSSerializer.serializedBufferLength();
                pointerExpression = ROSSerializer.seializedBufferVar();
                result.append(
                    ROSSerializer.generateNetworkSerializerCode(variableToSerialize, typeStr, isSharedPtrType(type))
                );
                result.append('''
                    size_t message_length = «lengthExpression»;
                    «sendingFunction»(«commonArgs», «pointerExpression»);
                ''')
            }
            
        }
        return result.toString
    }
    
    /**
     * Generate code for the body of a reaction that decides whether the trigger for the given
     * port is going to be present or absent for the current logical time.
     * This reaction is put just before the first reaction that is triggered by the network
     * input port "port" or has it in its sources. If there are only connections to contained 
     * reactors, in the top-level reactor.
     * 
     * @param port The port to generate the control reaction for
     * @param maxSTP The maximum value of STP is assigned to reactions (if any)
     *  that have port as their trigger or source
     */
    override generateNetworkInputControlReactionBody(
        int receivingPortID,
        TimeValue maxSTP
    ) {
        // Store the code
        val result = new StringBuilder()
        
        result.append('''
                interval_t max_STP = 0LL;
        ''');
        
        // Find the maximum STP for decentralized coordination
        if(isFederatedAndDecentralized) {
            result.append('''
                max_STP = «maxSTP.timeInTargetLanguage»;
            ''')  
        }
        
        result.append('''
            // Wait until the port status is known
            wait_until_port_status_known(«receivingPortID», max_STP);
        ''')
        
        return result.toString        
    }

    /**
     * Generate code for the body of a reaction that sends a port status message for the given
     * port if it is absent.
     * 
     * @param port The port to generate the control reaction for
     * @param portID The ID assigned to the port in the AST transformation
     * @param receivingFederateID The ID of the receiving federate
     * @param sendingBankIndex The bank index of the sending federate, if it is in a bank.
     * @param sendingChannelIndex The channel if a multiport
     * @param delay The delay value imposed on the connection using after
     */
    override generateNetworkOutputControlReactionBody(
        VarRef port,
        int portID,
        int receivingFederateID,
        int sendingBankIndex,
        int sendingChannelIndex,
        Delay delay
    ) {
        // Store the code
        val result = new StringBuilder();
        var sendRef = generatePortRef(port, sendingBankIndex, sendingChannelIndex);
        
        // Get the delay literal
        var String additionalDelayString = 
            CGeneratorExtension.getNetworkDelayLiteral(
                delay, 
                this
            );
        
        result.append('''
            // If the output port has not been SET for the current logical time,
            // send an ABSENT message to the receiving federate            
            LOG_PRINT("Contemplating whether to send port "
                       "absent for port %d to federate %d.", 
                       «portID», «receivingFederateID»);
            if (!«sendRef»->is_present) {
                send_port_absent_to_federate(«additionalDelayString», «portID», «receivingFederateID»);
            }
        ''')
        
        
        return result.toString();
               
    }
    
    /**
     * Add necessary code to the source and necessary build supports to
     * enable the requested serializer in 'enabledSerializers'
     */  
    override enableSupportForSerialization(CancelIndicator cancelIndicator) {
        for (serializer : enabledSerializers) {
            switch (serializer) {
                case SupportedSerializers.NATIVE: {
                    // No need to do anything at this point.
                }
                case SupportedSerializers.PROTO: {
                    // Handle .proto files.
                    for (file : targetConfig.protoFiles) {
                        this.processProtoFile(file, cancelIndicator)
                        val dotIndex = file.lastIndexOf('.')
                        var rootFilename = file
                        if (dotIndex > 0) {
                            rootFilename = file.substring(0, dotIndex)
                        }
                        pr('#include "' + rootFilename + '.pb-c.h"')
                    }
                }
                case SupportedSerializers.ROS2: {
                    if(!CCppMode) {
                        throw new UnsupportedOperationException(
                            "To use the ROS 2 serializer, please use the CCpp target."
                            )
                    }
                    if (targetConfig.useCmake === false) {
                        throw new UnsupportedOperationException(
                            "Invalid target property \"cmake: false\"" +
                            "To use the ROS 2 serializer, please use the CMake build system (default)"
                            )
                    }
                    val ROSSerializer = new FedROS2CPPSerialization();
                    pr(ROSSerializer.generatePreambleForSupport.toString);
                    cMakeExtras = '''
                        «cMakeExtras»
                        «ROSSerializer.generateCompilerExtensionForSupport»
                    '''
                }
                
            }
        }
    }

    /** Generate #include of pqueue.c and either reactor.c or reactor_threaded.c
     *  depending on whether threads are specified in target directive.
     *  As a side effect, this populates the runCommand and compileCommand
     *  private variables if such commands are specified in the target directive.
     */
    override generatePreamble() {
        pr(this.defineLogLevel)
        
        if (isFederated) {
            // FIXME: Instead of checking
            // #ifdef FEDERATED, we could
            // use #if (NUMBER_OF_FEDERATES > 1)
            // To me, the former is more accurate.
            pr('''
                #define FEDERATED
            ''')
            if (targetConfig.coordination === CoordinationType.CENTRALIZED) {
                // The coordination is centralized.
                pr('''
                    #define FEDERATED_CENTRALIZED
                ''')                
            } else if (targetConfig.coordination === CoordinationType.DECENTRALIZED) {
                // The coordination is decentralized
                pr('''
                    #define FEDERATED_DECENTRALIZED
                ''')
            }
        }
        
        includeTargetLanguageHeaders()

        pr('#define NUMBER_OF_FEDERATES ' + federates.size);
        
        pr('#define TARGET_FILES_DIRECTORY "' + fileConfig.srcGenPath + '"');
        
        if (targetConfig.coordinationOptions.advance_message_interval !== null) {
            pr('#define ADVANCE_MESSAGE_INTERVAL ' + targetConfig.coordinationOptions.advance_message_interval.timeInTargetLanguage)
        }
                        
        // Handle target parameters.
        // First, if there are federates, then ensure that threading is enabled.
        if (isFederated) {
            for (federate : federates) {
                // The number of threads needs to be at least one larger than the input ports
                // to allow the federate to wait on all input ports while allowing an additional
                // worker thread to process incoming messages.
                if (targetConfig.threads < federate.networkMessageActions.size + 1) {
                    targetConfig.threads = federate.networkMessageActions.size + 1;
                }            
            }
        }
        
        includeTargetLanguageSourceFiles()
        
        // Do this after the above includes so that the preamble can
        // call built-in functions.
        super.generatePreamble()

        parseTargetParameters()
        
        // Make sure src-gen directory exists.
        fileConfig.getSrcGenPath.toFile.mkdirs
        
        // FIXME: Probably not the best place to do 
        // this.
        if (!targetConfig.protoFiles.isNullOrEmpty) {
            // Enable support for proto serialization
            enabledSerializers.add(SupportedSerializers.PROTO)
        }
    }
    
    /**
     * Parse the target parameters and set flags to the runCommand
     * accordingly.
     */
    def parseTargetParameters() {
        if (targetConfig.fastMode) {
            // The runCommand has a first entry that is ignored but needed.
            if (runCommand.length === 0) {
                runCommand.add(topLevelName)
            }
            runCommand.add("-f")
            runCommand.add("true")
        }
        if (targetConfig.keepalive) {
            // The runCommand has a first entry that is ignored but needed.
            if (runCommand.length === 0) {
                runCommand.add(topLevelName)
            }
            runCommand.add("-k")
            runCommand.add("true")
        }
        if (targetConfig.timeout !== null) {
            // The runCommand has a first entry that is ignored but needed.
            if (runCommand.length === 0) {
                runCommand.add(topLevelName)
            }
            runCommand.add("-o")
            runCommand.add(targetConfig.timeout.time.toString)
            runCommand.add(targetConfig.timeout.unit.toString)
        }
        
    }
    
    /** Add necessary header files specific to the target language.
     *  Note. The core files always need to be (and will be) copied 
     *  uniformly across all target languages.
     */
    protected def includeTargetLanguageHeaders() {
        if (targetConfig.tracing !== null) {
            var filename = "";
            if (targetConfig.tracing.traceFileName !== null) {
                filename = targetConfig.tracing.traceFileName;
            }
            pr('#define LINGUA_FRANCA_TRACE ' + filename)
        }
        
        pr('#include "ctarget.h"')
        if (targetConfig.tracing !== null) {
            pr('#include "core/trace.c"')            
        }
    }
    
    /** Add necessary source files specific to the target language.  */
    protected def includeTargetLanguageSourceFiles() {
        if (targetConfig.threads > 0) {
            // Set this as the default in the generated code,
            // but only if it has not been overridden on the command line.
            pr(startTimers, '''
                if (_lf_number_of_threads == 0) {
                   _lf_number_of_threads = «targetConfig.threads»;
                }
            ''')
            pr("#include \"core/reactor_threaded.c\"")
        } else {
            pr("#include \"core/reactor.c\"")
        }
        if (isFederated) {
            pr("#include \"core/federated/federate.c\"")
        }
    }

    // Regular expression pattern for compiler error messages with resource
    // and line number information. The first match will a resource URI in the
    // form of "file:/path/file.lf". The second match will be a line number.
    // The third match is a character position within the line.
    // The fourth match will be the error message.
    static final Pattern compileErrorPattern = Pattern.compile("^(file:/.*):([0-9]+):([0-9]+):(.*)$");
    
    /** Given a line of text from the output of a compiler, return
     *  an instance of ErrorFileAndLine if the line is recognized as
     *  the first line of an error message. Otherwise, return null.
     *  @param line A line of output from a compiler or other external
     *   tool that might generate errors.
     *  @return If the line is recognized as the start of an error message,
     *   then return a class containing the path to the file on which the
     *   error occurred (or null if there is none), the line number (or the
     *   string "1" if there is none), the character position (or the string
     *   "0" if there is none), and the message (or an empty string if there
     *   is none).
     */
    override parseCommandOutput(String line) {
        val matcher = compileErrorPattern.matcher(line)
        if (matcher.find()) {
            val result = new ErrorFileAndLine()
            result.filepath = matcher.group(1)
            result.line = matcher.group(2)
            result.character = matcher.group(3)
            result.message = matcher.group(4)
            
            if (result.message.toLowerCase.contains("warning:")) {
                result.isError = false
            }
            return result
        }
        return null as ErrorFileAndLine
    }
    
    
    /**
     * Strip all line directives from the given C code.
     * @param code The code to remove # line directives from.
     * @return The code without #line directives.
     */
     def removeLineDirectives(String code) {
        
        val separator = System.getProperty("line.separator")
        val lines = code.split(separator)
        
        val builder = new StringBuilder("")
        
        for(line : lines) {
            val trimmedLine = line.trim()
            if(!trimmedLine.startsWith("#line")) {
                builder.append(line).append(separator)
            }
        }
        return builder.toString()
     }
        
    // //////////////////////////////////////////
    // // Private methods.
    
    /** Perform deferred initializations in initialize_trigger_objects.
     *  @param federate The federate for which we are doing this.
     */
    private def doDeferredInitialize(FederateInstance federate) {
        // First, populate the trigger tables for each output.
        // The entries point to the trigger_t structs for the destination inputs.
        pr('// doDeferredInitialize')

        // For outputs that are not primitive types (of form type* or type[]),
        // create a default token on the self struct.
        createDefaultTokens(main, federate)

        // Next, for every input port, populate its "self" struct
        // fields with pointers to the output port that sends it data.
        connectInputsToOutputs(main, federate)
    }

    /** Generate assignments of pointers in the "self" struct of a destination
     *  port's reactor to the appropriate entries in the "self" struct of the
     *  source reactor.
     *  @param instance The reactor instance.
     *  @param federate The federate for which we are generating code or null
     *   if there is no federation.
     */
    private def void connectInputsToOutputs(ReactorInstance instance, FederateInstance federate) {
        if (!reactorBelongsToFederate(instance, federate)) {
            return;
        }
        pr('''// Connect inputs and outputs for reactor «instance.getFullName».''')
        // For destinations that are multiports, need to count channels
        // in case there is more than one connection.
        var destinationChannelCount = new LinkedHashMap<PortInstance,Integer>()
        for (source : instance.destinations.keySet) {
            // If the source is an input port, find the ultimate source,
            // which could be the input port if it is written to by a reaction
            // or it could be an upstream output port. 
            var eventualSource = sourcePort(source)
            
            // We assume here that all connections across federates have been
            // broken and replaced by reactions handling the communication.
            // Moreover, if the eventual source is an input and it is NOT
            // written to by a reaction, then it is dangling, so we skip it.
            if (reactorBelongsToFederate(eventualSource.parent, federate)
                && (eventualSource.isOutput
                || eventualSource.dependsOnReactions.size > 0)
            ) {
                val destinations = instance.destinations.get(source)
                // For multiports, need to count the channels in case there are multiple
                // destinations.
                var sourceChannelCount = 0
                for (destination : destinations) {
                    // Check to see if the destination reactor belongs to the federate.
                    if (reactorBelongsToFederate(destination.parent, federate)) {
                        // If the destination is an output, then skip this step.
                        // Outputs are handled by finding the transitive closure
                        // (finding the eventual inputs).
                        if (destination.isInput) {
                            var comment = ''
                            if (source !== eventualSource) {
                                comment = ''' (eventual source is «eventualSource.getFullName»)'''
                            }
                            val destStructType = variableStructType(
                                destination.definition as TypedVariable,
                                destination.parent.definition.reactorClass
                            )
                            // There are four cases, depending on whether the source or
                            // destination or both are multiports.
                            if (eventualSource instanceof MultiportInstance) {
                                // Source is a multiport. 
                                // Number of available channels:
                                var width = eventualSource.instances.size - sourceChannelCount
                                // If there are no more available channels, there is nothing to do.
                                if (width > 0) {
                                    if (destination instanceof MultiportInstance) {
                                        // Source and destination are both multiports.
                                        // First, get the first available destination channel.
                                        var destinationChannel = destinationChannelCount.get(destination)
                                        if (destinationChannel === null) {
                                            destinationChannel = 0
                                            destinationChannelCount.put(destination, 1)
                                        } else {
                                            // Add the width of the source to the index of the destination's
                                            // next available channel. This may be out of bounds for the
                                            // destination.
                                            destinationChannelCount.put(destination, destinationChannel + width)
                                        }
                                        // There will be nothing to do if the destination channel index
                                        // is out of bounds.
                                        if (destinationChannel < destination.instances.size) {
                                            // There is at least one available channel at the destination.
                                            // The number of connections now will be the minimum of the
                                            // source width and the number of remaining channels at the
                                            // destination.
                                            if (destination.instances.size - destinationChannel < width) {
                                                width = destination.instances.size - destinationChannel
                                            }
                                            // Finally, we can generate the code to make the connections.
                                            pr('''
                                                // Connect «source.getFullName»«comment» to input port «destination.getFullName»
                                                int j = «sourceChannelCount»;
                                                for (int i = «destinationChannel»; i < «destinationChannel» + «width»; i++) {
                                                    «destinationReference(destination)»[i]
                                                        = («destStructType»*)«sourceReference(eventualSource)»[j++];
                                                }
                                            ''')
                                            sourceChannelCount += width
                                        } else {
                                            pr('''
                                                // No destination channels available for connection from
                                                // «source.getFullName»«comment» to input port «destination.getFullName».
                                            ''')
                                        }
                                    } else {
                                        // Source is a multiport, destination is a single port.
                                        pr('''
                                            // Connect «source.getFullName»«comment» to input port «destination.getFullName»
                                            «destinationReference(destination)»
                                                    = («destStructType»*)«sourceReference(eventualSource)»[«sourceChannelCount»];
                                        ''')
                                        sourceChannelCount++
                                    }
                                } else {
                                    pr('''
                                        // No source channels available for connection from
                                        // «source.getFullName»«comment» to input port «destination.getFullName».
                                    ''')
                                }
                            } else if (destination instanceof MultiportInstance) {
                                // Source is a single port, Destination is a multiport.
                                // First, get the first available destination channel.
                                var destinationChannel = destinationChannelCount.get(destination)
                                if (destinationChannel === null) {
                                    destinationChannel = 0
                                    destinationChannelCount.put(destination, 1)
                                } else {
                                    // Add the width of the source to the index of the destination's
                                    // next available channel. This may be out of bounds for the
                                    // destination.
                                    destinationChannelCount.put(destination, destinationChannel + 1)
                                }
                                // There will be nothing to do if the destination channel index
                                // is out of bounds.
                                if (destinationChannel < destination.instances.size) {
                                    pr('''
                                        // Connect «source.getFullName»«comment» to input port «destination.getFullName»
                                        «destinationReference(destination)»[«destinationChannel»]
                                                = («destStructType»*)«sourceReference(eventualSource)»;
                                    ''')
                                } else {
                                    pr('''
                                        // No destination channels available for connection from
                                        // «source.getFullName»«comment» to input port «destination.getFullName».
                                    ''')
                                }
                            } else {
                                // Both ports are single ports.
                                pr('''
                                    // Connect «source.getFullName»«comment» to input port «destination.getFullName»
                                    «destinationReference(destination)» = («destStructType»*)«sourceReference(eventualSource)»;
                                ''')
                            }
                        }
                    }
                }
            }
        }

        for (child : instance.children) {
            // In case this is a composite, recurse.
            connectInputsToOutputs(child, federate)
        }

        // Handle inputs that get sent data from a reaction rather than from
        // another contained reactor and reactions that are triggered by an
        // output of a contained reactor.
        connectReactionsToPorts(instance, federate)
        
        pr('''// END Connect inputs and outputs for reactor «instance.getFullName».''')
    }
    
    /**
     * Connect inputs that get sent data from a reaction rather than from
     * another contained reactor and reactions that are triggered by an
     * output of a contained reactor.
     * @param instance The reactor instance that contains the reactions.
     * @param fedeate The federate instance.
     */
    private def connectReactionsToPorts(ReactorInstance instance, FederateInstance federate) {
        for (reaction : instance.reactions) {
            for (port : reaction.effects.filter(PortInstance)) {
                if (port.definition instanceof Input && !(port instanceof MultiportInstance)) {
                    // This reaction is sending to an input. Must be
                    // the input of a contained reactor.
                    // It may be deeply contained, however, in which case
                    // we have to trace back to where the data and is_present
                    // variables are.
                    // Skip multiport instances and connect the contained individual ports instead.
                    var sourcePort = sourcePort(port)
                    if (reactorBelongsToFederate(sourcePort.parent, federate)) {
                        val destStructType = variableStructType(
                            port.definition as TypedVariable,
                            port.parent.definition.reactorClass
                        )
                        pr('''
                            // Connect «sourcePort», which gets data from reaction «reaction.reactionIndex»
                            // of «instance.getFullName», to «port.getFullName».
                            «destinationReference(port)» = («destStructType»*)«sourceReference(sourcePort)»;
                        ''')
                    }
                }
            }
            for (port : reaction.sources.filter(PortInstance)) {
                if (port.definition instanceof Output) {
                    // This reaction is receiving data from an output
                    // of a contained reactor. If the contained reactor is
                    // not in the federate, then we don't do anything here.
                    if (reactorBelongsToFederate(port.parent, federate)) {
                        // The port may be deeper in the hierarchy.
                        // Have to check for each instance port if it's a multiport.
                        if (port instanceof MultiportInstance) {
                            for (instancePort : port.instances) {
                                val eventualPort = sourcePort(instancePort)
                                val destStructType = variableStructType(
                                    instancePort.definition as TypedVariable,
                                    instancePort.parent.definition.reactorClass
                                )
                                if (!(eventualPort instanceof MultiportInstance)) {
                                    pr('''
                                        // Record output «eventualPort.getFullName», which triggers reaction «reaction.reactionIndex»
                                        // of «instance.getFullName», on its self struct.
                                        «reactionReference(instancePort)» = («destStructType»*)«sourceReference(eventualPort)»;
                                    ''')
                                } else {
                                    pr('''
                                        // Record output «eventualPort.getFullName», which triggers reaction «reaction.reactionIndex»
                                        // of «instance.getFullName», on its self struct.
                                        for (int i = 0; i < «reactionReference(eventualPort)»__width; i++) {
                                            «reactionReference(instancePort)»[i] = («destStructType»*)«sourceReference(eventualPort)»[i];
                                        }
                                    ''')
                                }
                            }
                        } else {
                            val eventualPort = sourcePort(port)
                            val destStructType = variableStructType(
                                port.definition as TypedVariable,
                                port.parent.definition.reactorClass
                            )
                            if (!(eventualPort instanceof MultiportInstance)) {
                                pr('''
                                    // Record output «eventualPort.getFullName», which triggers reaction «reaction.reactionIndex»
                                    // of «instance.getFullName», on its self struct.
                                    «reactionReference(port)» = («destStructType»*)«sourceReference(eventualPort)»;
                                ''')
                            } else {
                                pr('''
                                    for (int i = 0; i < «reactionReference(eventualPort)»__width; i++) {
                                        «reactionReference(port)»[i] = («destStructType»*)«sourceReference(eventualPort)»[i];
                                    }
                                ''')
                            }
                        }
                    }
                }
            }
        }
    }
    
    /**
     * Given a port instance, if it receives its data from a reaction somewhere up or
     * down in the hierarchy, return the port to which the reaction actually writes.
     * The returned port will be this same port if the parent's parent's reaction
     * writes directly to this port, but if this port is deeper in the hierarchy,
     * then this will be a port belonging to highest parent of this port where
     * the parent is contained by the same reactor whose reaction writes to this
     * port.  This method is useful to find the name of the items on the self
     * struct of the reaction's parent that contain the value being sent
     * and its is_present variable.
     * @param port The input port instance.
     */
    private static def PortInstance sourcePort(PortInstance port) {
        // If the port depends on reactions, then this is the port we are looking for.
        if (port.dependsOnReactions.size > 0) return port
        if (port.dependsOnPort === null) return port
        // If we get here, then this port is fed data from another port.
        // Find the source for that port.
        return sourcePort(port.dependsOnPort)
    }

    /** Generate action variables for a reaction.
     *  @param builder The string builder into which to write the code.
     *  @param action The action.
     *  @param reactor The reactor.
     */
    private def generateActionVariablesInReaction(
        StringBuilder builder,
        Action action,
        ReactorDecl decl
    ) {
        val structType = variableStructType(action, decl)
        // If the action has a type, create variables for accessing the value.
        val type = action.inferredType
        // Pointer to the lf_token_t sent as the payload in the trigger.
        val tokenPointer = '''(self->___«action.name».token)'''
        pr(action, builder, '''
            // Expose the action struct as a local variable whose name matches the action name.
            «structType»* «action.name» = &self->__«action.name»;
            // Set the fields of the action struct to match the current trigger.
            «action.name»->is_present = (bool)self->___«action.name».status;
            «action.name»->has_value = («tokenPointer» != NULL && «tokenPointer»->value != NULL);
            «action.name»->token = «tokenPointer»;
        ''')
        // Set the value field only if there is a type.
        if (!type.isUndefined) {
            // The value field will either be a copy (for primitive types)
            // or a pointer (for types ending in *).
            pr(action, builder, '''
                if («action.name»->has_value) {
                    «IF type.isTokenType»
                        «action.name»->value = («type.targetType»)«tokenPointer»->value;
                    «ELSE»
                        «action.name»->value = *(«type.targetType»*)«tokenPointer»->value;
                    «ENDIF»
                }
            ''')
        }
    }
    
    /** Generate into the specified string builder the code to
     *  initialize local variables for the specified input port
     *  in a reaction function from the "self" struct.
     *  @param builder The string builder.
     *  @param input The input statement from the AST.
     *  @param reactor The reactor.
     */
    private def generateInputVariablesInReaction(
        StringBuilder builder,
        Input input,
        ReactorDecl decl
    ) {
        val structType = variableStructType(input, decl)
        val inputType = input.inferredType
        
        // Create the local variable whose name matches the input name.
        // If the input has not been declared mutable, then this is a pointer
        // to the upstream output. Otherwise, it is a copy of the upstream output,
        // which nevertheless points to the same token and value (hence, as done
        // below, we have to use writable_copy()). There are 8 cases,
        // depending on whether the input is mutable, whether it is a multiport,
        // and whether it is a token type.
        // Easy case first.
        if (!input.isMutable && !inputType.isTokenType && !input.isMultiport) {
            // Non-mutable, non-multiport, primitive type.
            pr(builder, '''
                «structType»* «input.name» = self->__«input.name»;
            ''')
        } else if (input.isMutable && !inputType.isTokenType && !input.isMultiport) {
            // Mutable, non-multiport, primitive type.
            pr(builder, '''
                // Mutable input, so copy the input into a temporary variable.
                // The input value on the struct is a copy.
                «structType» __tmp_«input.name» = *(self->__«input.name»);
                «structType»* «input.name» = &__tmp_«input.name»;
            ''')
        } else if (!input.isMutable && inputType.isTokenType && !input.isMultiport) {
            // Non-mutable, non-multiport, token type.
            pr(builder, '''
                «structType»* «input.name» = self->__«input.name»;
                if («input.name»->is_present) {
                    «input.name»->length = «input.name»->token->length;
                    «input.name»->value = («inputType.targetType»)«input.name»->token->value;
                } else {
                    «input.name»->length = 0;
                }
            ''')
        } else if (input.isMutable && inputType.isTokenType && !input.isMultiport) {
            // Mutable, non-multiport, token type.
            pr(builder, '''
                // Mutable input, so copy the input struct into a temporary variable.
                «structType» __tmp_«input.name» = *(self->__«input.name»);
                «structType»* «input.name» = &__tmp_«input.name»;
                if («input.name»->is_present) {
                    «input.name»->length = «input.name»->token->length;
                    lf_token_t* _lf_input_token = «input.name»->token;
                    «input.name»->token = writable_copy(_lf_input_token);
                    if («input.name»->token != _lf_input_token) {
                        // A copy of the input token has been made.
                        // This needs to be reference counted.
                        «input.name»->token->ref_count = 1;
                        // Repurpose the next_free pointer on the token to add to the list.
                        «input.name»->token->next_free = _lf_more_tokens_with_ref_count;
                        _lf_more_tokens_with_ref_count = «input.name»->token;
                    }
                    «input.name»->value = («inputType.targetType»)«input.name»->token->value;
                } else {
                    «input.name»->length = 0;
                }
            ''')            
        } else if (!input.isMutable && input.isMultiport) {
            // Non-mutable, multiport, primitive or token type.
            pr(builder, '''
                «structType»** «input.name» = self->__«input.name»;
            ''')
        } else if (inputType.isTokenType) {
            // Mutable, multiport, token type
            pr(builder, '''
                // Mutable multiport input, so copy the input structs
                // into an array of temporary variables on the stack.
                «structType» __tmp_«input.name»[«input.multiportWidthExpression»];
                «structType»* «input.name»[«input.multiportWidthExpression»];
                for (int i = 0; i < «input.multiportWidthExpression»; i++) {
                    «input.name»[i] = &__tmp_«input.name»[i];
                    __tmp_«input.name»[i] = *(self->__«input.name»[i]);
                    // If necessary, copy the tokens.
                    if («input.name»[i]->is_present) {
                        «input.name»[i]->length = «input.name»[i]->token->length;
                        lf_token_t* _lf_input_token = «input.name»[i]->token;
                        «input.name»[i]->token = writable_copy(_lf_input_token);
                        if («input.name»[i]->token != _lf_input_token) {
                            // A copy of the input token has been made.
                            // This needs to be reference counted.
                            «input.name»[i]->token->ref_count = 1;
                            // Repurpose the next_free pointer on the token to add to the list.
                            «input.name»[i]->token->next_free = _lf_more_tokens_with_ref_count;
                            _lf_more_tokens_with_ref_count = «input.name»[i]->token;
                        }
                        «input.name»[i]->value = («inputType.targetType»)«input.name»[i]->token->value;
                    } else {
                        «input.name»[i]->length = 0;
                    }
                }
            ''')
        } else {
            // Mutable, multiport, primitive type
            pr(builder, '''
                // Mutable multiport input, so copy the input structs
                // into an array of temporary variables on the stack.
                «structType» __tmp_«input.name»[«input.multiportWidthExpression»];
                «structType»* «input.name»[«input.multiportWidthExpression»];
                for (int i = 0; i < «input.multiportWidthExpression»; i++) {
                    «input.name»[i]  = &__tmp_«input.name»[i];
                    // Copy the struct, which includes the value.
                    __tmp_«input.name»[i] = *(self->__«input.name»[i]);
                }
            ''')
        }
        // Set the _width variable for all cases. This will be -1
        // for a variable-width multiport, which is not currently supported.
        // It will be -2 if it is not multiport.
        pr(builder, '''
            int «input.name»_width = self->__«input.name»__width;
        ''')
    }
    
    /** 
     * Generate into the specified string builder the code to
     * initialize local variables for ports in a reaction function
     * from the "self" struct. The port may be an input of the
     * reactor or an output of a contained reactor. The second
     * argument provides, for each contained reactor, a place to
     * write the declaration of the output of that reactor that
     * is triggering reactions.
     * @param builder The string builder into which to write the code.
     * @param structs A map from reactor instantiations to a place to write
     *  struct fields.
     * @param port The port.
     * @param reactor The reactor or import statement.
     */
    private def generatePortVariablesInReaction(
        StringBuilder builder,
        LinkedHashMap<Instantiation,StringBuilder> structs,
        VarRef port,
        ReactorDecl decl
    ) {
        if (port.variable instanceof Input) {
            generateInputVariablesInReaction(builder, port.variable as Input, decl)
        } else {
            // port is an output of a contained reactor.
            val output = port.variable as Output
            val portStructType = variableStructType(output, port.container.reactorClass)
            
            var structBuilder = structs.get(port.container)
            if (structBuilder === null) {
                structBuilder = new StringBuilder
                structs.put(port.container, structBuilder)
            }
            val reactorName = port.container.name
            // First define the struct containing the output value and indicator
            // of its presence.
            if (!output.isMultiport) {
                // Output is not a multiport.
                pr(structBuilder, '''
                    «portStructType»* «output.name»;
                ''')
            } else {
                // Output is a multiport.
                pr(structBuilder, '''
                    «portStructType»** «output.name»;
                    int «output.name»_width;
                ''')
            }

            // Next, initialize the struct with the current values.
            if (port.container.widthSpec !== null) {
                // Output is in a bank.
                pr(builder, '''
                    for (int i = 0; i < «port.container.name»_width; i++) {
                        «reactorName»[i].«output.name» = self->__«reactorName»[i].«output.name»;
                    }
                ''')
                if (output.isMultiport) {
                    pr(builder, '''
                        for (int i = 0; i < «port.container.name»_width; i++) {
                            «reactorName»[i].«output.name»_width = self->__«reactorName»[i].«output.name»__width;
                        }
                    ''')                    
                }
            } else {
                 // Output is not in a bank.
                pr(builder, '''
                    «reactorName».«output.name» = self->__«reactorName».«output.name»;
                ''')                    
                if (output.isMultiport) {
                    pr(builder, '''
                        «reactorName».«output.name»_width = self->__«reactorName».«output.name»__width;
                    ''')                    
                }
            }
        }
    }

    /** 
     * Generate into the specified string builder the code to
     * initialize local variables for outputs in a reaction function
     * from the "self" struct.
     * @param builder The string builder.
     * @param effect The effect declared by the reaction. This must refer to an output.
     * @param decl The reactor containing the rection or the import statement.
     */
    private def generateOutputVariablesInReaction(
        StringBuilder builder,
        VarRef effect,
        ReactorDecl decl
    ) {
        val output = effect.variable as Output
        if (output.type === null && target.requiresTypes === true) {
            errorReporter.reportError(output, "Output is required to have a type: " + output.name)
        } else {
            // The container of the output may be a contained reactor or
            // the reactor containing the reaction.
            val outputStructType = (effect.container === null) ?
                    variableStructType(output, decl)
                    :
                    variableStructType(output, effect.container.reactorClass)
            // Unfortunately, for the SET macros to work out-of-the-box for
            // multiports, we need an array of *pointers* to the output structs,
            // but what we have on the self struct is an array of output structs.
            // So we have to handle multiports specially here a construct that
            // array of pointers.
            if (!output.isMultiport) {
                // Output port is not a multiport.
                pr(builder, '''
                    «outputStructType»* «output.name» = &self->__«output.name»;
                ''')
            } else {
                // Output port is a multiport.
                // Set the _width variable.
                pr(builder, '''
                    int «output.name»_width = self->__«output.name»__width;
                ''')
                pr(builder, '''
                    «outputStructType»* «output.name»[«output.name»_width];
                    for(int i=0; i < «output.name»_width; i++) {
                         «output.name»[i] = &(self->__«output.name»[i]);
                    }
                ''')
            }
        }
    }

    /** 
     * Generate into the specified string builder the code to
     * initialize local variables for sending data to an input
     * of a contained reactor. This will also, if necessary,
     * generate entries for local struct definitions into the
     * struct argument. These entries point to where the data
     * is stored.
     * 
     * @param builder The string builder.
     * @param structs A map from reactor instantiations to a place to write
     *  struct fields.
     * @param definition AST node defining the reactor within which this occurs
     * @param input Input of the contained reactor.
     */
    private def generateVariablesForSendingToContainedReactors(
        StringBuilder builder,
        LinkedHashMap<Instantiation,StringBuilder> structs,
        Instantiation definition,
        Input input
    ) {
        var structBuilder = structs.get(definition)
        if (structBuilder === null) {
            structBuilder = new StringBuilder
            structs.put(definition, structBuilder)
        }
        val inputStructType = variableStructType(input, definition.reactorClass)
        if (!input.isMultiport) {
            // Contained reactor's input is not a multiport.
            pr(structBuilder, '''
                «inputStructType»* «input.name»;
            ''')
            if (definition.widthSpec !== null) {
                // Contained reactor is a bank.
                pr(builder, '''
                    for (int bankIndex = 0; bankIndex < self->__«definition.name»_width; bankIndex++) {
                        «definition.name»[bankIndex].«input.name» = &(self->__«definition.name»[bankIndex].«input.name»);
                    }
                ''')
            } else {
                // Contained reactor is not a bank.
                pr(builder, '''
                    «definition.name».«input.name» = &(self->__«definition.name».«input.name»);
                ''')
            }
        } else {
            // Contained reactor's input is a multiport.
            pr(structBuilder, '''
                «inputStructType»** «input.name»;
                int «input.name»_width;
            ''')
            // If the contained reactor is a bank, then we have set the
            // pointer for each element of the bank.
            if (definition.widthSpec !== null) {
                pr(builder, '''
                    for (int _i = 0; _i < self->__«definition.name»_width; _i++) {
                        «definition.name»[_i].«input.name» = self->__«definition.name»[_i].«input.name»;
                        «definition.name»[_i].«input.name»_width = self->__«definition.name»[_i].«input.name»__width;
                    }
                ''')
            } else {
                pr(builder, '''
                    «definition.name».«input.name» = self->__«definition.name».«input.name»;
                    «definition.name».«input.name»_width = self->__«definition.name».«input.name»__width;
                ''')
            }
        }
    }

    /**
     * Override the base class to replace a type of form type[] with type*.
     * @param type The type.
     */ 
    override String getTargetType(InferredType type) {
        var result = super.getTargetType(type)
        val matcher = arrayPatternVariable.matcher(result)
        if (matcher.find()) {
            return matcher.group(1) + '*'
        }
        return result
    }
    
    protected def isSharedPtrType(InferredType type) {
        if (type.isUndefined)
            return false
        val targetType = type.targetType
        val matcher = sharedPointerVariable.matcher(targetType)
        if (matcher.find()) {
            true
        } else {
            false
        }
    }
       
    /** Given a type for an input or output, return true if it should be
     *  carried by a lf_token_t struct rather than the type itself.
     *  It should be carried by such a struct if the type ends with *
     *  (it is a pointer) or [] (it is a array with unspecified length).
     *  @param type The type specification.
     */
    protected def isTokenType(InferredType type) {
        if (type.isUndefined)
            return false
        val targetType = type.targetType
        if (targetType.trim.matches("^\\w*\\[\\s*\\]$") || targetType.trim.endsWith('*')) {
            true
        } else {
            false
        }
    }
    
    /** If the type specification of the form type[] or
     *  type*, return the type. Otherwise remove the code delimiter,
     *  if there is one, and otherwise just return the argument
     *  unmodified.
     *  @param type A string describing the type.
     */
    private def rootType(String type) {
        if (type.endsWith(']')) {
            val root = type.indexOf('[')
            type.substring(0, root).trim
        } else if (type.endsWith('*')) {
            type.substring(0, type.length - 1).trim
        } else {
            type.trim
        }
    }

    /** Print the #line compiler directive with the line number of
     *  the specified object.
     *  @param output Where to put the output.
     *  @param eObject The node.
     */
    protected def prSourceLineNumber(StringBuilder output, EObject eObject) {
        var node = NodeModelUtils.getNode(eObject)
        if (node !== null) {
            // For code blocks (delimited by {= ... =}, unfortunately,
            // we have to adjust the offset by the number of newlines before {=.
            // Unfortunately, this is complicated because the code has been
            // tokenized.
            var offset = 0
            if (eObject instanceof Code) {
                offset += 1
            }
            // Extract the filename from eResource, an astonishingly difficult thing to do.
            val resolvedURI = CommonPlugin.resolve(eObject.eResource.URI)
            // pr(output, "#line " + (node.getStartLine() + offset) + ' "' + FileConfig.toFileURI(fileConfig.srcFile) + '"')
            pr(output, "#line " + (node.getStartLine() + offset) + ' "' + resolvedURI + '"')
        }
    }

    /**
     * Print the #line compiler directive with the line number of
     * the specified object.
     * @param eObject The node.
     */
    override prSourceLineNumber(EObject eObject) {
        prSourceLineNumber(code, eObject)
    }

    /**
     * Version of pr() that prints a source line number using a #line
     * prior to each line of the output. Use this when multiple lines of
     * output code are all due to the same source line in the .lf file.
     * @param eObject The AST node that this source line is based on.
     * @param builder The code buffer.
     * @param text The text to append.
     */
    protected def pr(EObject eObject, StringBuilder builder, Object text) {
        var split = text.toString.split("\n")
        for (line : split) {
            prSourceLineNumber(builder, eObject)
            pr(builder, line)
        }
    }

    /** For each output that has a token type (type* or type[]),
     *  create a default token and put it on the self struct.
     *  @param parent The container reactor.
     *  @param federate The federate, or null if there is no federation.
     */
    private def void createDefaultTokens(ReactorInstance parent, FederateInstance federate) {
        for (containedReactor : parent.children) {
            // Do this only for reactors in the federate.
            if (reactorBelongsToFederate(containedReactor, federate)) {
                var nameOfSelfStruct = selfStructName(containedReactor)
                for (output : containedReactor.outputs) {
                    val type = (output.definition as Output).inferredType
                    if (type.isTokenType) {
                        // Create the template token that goes in the trigger struct.
                        // Its reference count is zero, enabling it to be used immediately.
                        var rootType = type.targetType.rootType
                        // If the rootType is 'void', we need to avoid generating the code
                        // 'sizeof(void)', which some compilers reject.
                        val size = (rootType == 'void') ? '0' : '''sizeof(«rootType»)'''
                        if (output instanceof MultiportInstance) {
                            pr('''
                                for (int i = 0; i < «output.width»; i++) {
                                    «nameOfSelfStruct»->__«output.name»[i].token = __create_token(«size»);
                                }
                            ''')
                        } else {
                            pr('''
                                «nameOfSelfStruct»->__«output.name».token = __create_token(«size»);
                            ''')
                        }
                    }
                }
                // In case this is a composite, handle its contained reactors.
                createDefaultTokens(containedReactor, federate)
            }
        }
    }
    
    // Regular expression pattern for array types with specified length.
    // \s is whitespace, \w is a word character (letter, number, or underscore).
    // For example, for "foo[10]", the first match will be "foo" and the second "[10]".
    static final Pattern arrayPatternFixed = Pattern.compile("^\\s*+(\\w+)\\s*(\\[[0-9]+\\])\\s*$");
    
    // Regular expression pattern for array types with unspecified length.
    // \s is whitespace, \w is a word character (letter, number, or underscore).
    // For example, for "foo[]", the first match will be "foo".
    static final Pattern arrayPatternVariable = Pattern.compile("^\\s*+(\\w+)\\s*\\[\\]\\s*$");
    
    // Regular expression pattern for shared_ptr types.
    static final Pattern sharedPointerVariable = Pattern.compile("^std::shared_ptr<(\\S+)>$");
    
    protected static var DISABLE_REACTION_INITIALIZATION_MARKER
        = '// **** Do not include initialization code in this reaction.'
        
    public static var UNDEFINED_MIN_SPACING = -1
    
    /**
     * Extra lines that need to go into the generated CMakeLists.txt.
     */
    var String cMakeExtras = "";
    
       
    /** Returns the Target enum for this generator */
    override getTarget() {
        return Target.C
    }
        
    override getTargetTimeType() '''interval_t'''
    
    override getTargetTagType() '''tag_t'''
    
    override getTargetTagIntervalType() '''tag_interval_t'''

    override getTargetUndefinedType() '''/* «errorReporter.reportError("undefined type")» */'''

    override getTargetFixedSizeListType(String baseType,
        Integer size) '''«baseType»[«size»]'''
        
    override String getTargetVariableSizeListType(
        String baseType) '''«baseType»[]'''
        
        
    override getNetworkBufferType() '''uint8_t*'''
    
    protected def String getInitializer(ParameterInstance p) {
        
            if (p.type.isList && p.init.size > 1) {
                return p.init.join('{', ', ', '}', [it.targetValue])
            } else {
                return p.init.get(0).targetValue
            }
        
    }
    
    override supportsGenerics() {
        return false
    }
    
    override generateDelayGeneric() {
        throw new UnsupportedOperationException("TODO: auto-generated method stub")
    }
    
    /**
     * Data structure that for each instantiation of a contained
     * reactor. This provides a set of input and output ports that trigger
     * reactions of the container, are read by a reaction of the
     * container, or that receive data from a reaction of the container.
     * For each port, this provides a list of reaction indices that
     * are triggered by the port, or an empty list if there are no
     * reactions triggered by the port.
     * @param reactor The contianer.
     * @param federate The federate (used to determine whether a
     *  reaction belongs to the federate).
     */
    private static class InteractingContainedReactors {
        // This horrible data structure is a collection, indexed by instantiation
        // of a contained reactor, of lists, indexed by ports of the contained reactor
        // that are referenced by reactions of the container, of reactions that are
        // triggered by the port of the contained reactor. The list is empty if
        // the port does not trigger reactions but is read by the reaction or
        // is written to by the reaction.
        val portsByContainedReactor = new LinkedHashMap<
            Instantiation,
            LinkedHashMap<
                Port,
                LinkedList<Integer>
            >
        >
        
        /**
         * Scan the reactions of the specified reactor and record which ports are
         * referenced by reactions and which reactions are triggered by such ports.
         */
        new(Reactor reactor, FederateInstance federate) {
            var reactionCount = 0
            for (reaction : reactor.allReactions) {
                if (federate === null || federate.containsReaction(
                    reaction
                )) {
                    // First, handle reactions that produce data sent to inputs
                    // of contained reactors.
                    for (effect : reaction.effects ?: emptyList) {
                        // If an effect is an input, then it must be an input
                        // of a contained reactor.
                        if (effect.variable instanceof Input) {
                            // This reaction is not triggered by the port, so
                            // we do not add it to the list returned by the following.
                            addPort(effect.container, effect.variable as Input)
                        }
                    }
                    // Second, handle reactions that are triggered by outputs
                    // of contained reactors.
                    for (TriggerRef trigger : reaction.triggers ?: emptyList) {
                        if (trigger instanceof VarRef) {
                            // If an trigger is an output, then it must be an output
                            // of a contained reactor.
                            if (trigger.variable instanceof Output) {
                                val list = addPort(trigger.container, trigger.variable as Output)
                                list.add(reactionCount)
                            }
                        }
                    }
                    // Third, handle reading (but not triggered by)
                    // outputs of contained reactors.
                    for (source : reaction.sources ?: emptyList) {
                        if (source.variable instanceof Output) {
                            // If an source is an output, then it must be an output
                            // of a contained reactor.
                            // This reaction is not triggered by the port, so
                            // we do not add it to the list returned by the following.
                            addPort(source.container, source.variable as Output)
                        }
                    }
                }
                // Increment the reaction count even if not in the federate for consistency.
                reactionCount++
            }
        }
        
        /**
         * Return or create the list to which reactions triggered by the specified port
         * are to be added. This also records that the port is referenced by the
         * container's reactions.
         * @param containedReactor The contained reactor.
         * @param port The port.
         */
        def addPort(Instantiation containedReactor, Port port) {
            // Get or create the entry for the containedReactor.
            var containedReactorEntry = portsByContainedReactor.get(containedReactor)
            if (containedReactorEntry === null) {
                containedReactorEntry = new LinkedHashMap<Port,LinkedList<Integer>>
                portsByContainedReactor.put(containedReactor, containedReactorEntry)
            }
            // Get or create the entry for the port.
            var portEntry = containedReactorEntry.get(port)
            if (portEntry === null) {
                portEntry = new LinkedList<Integer>
                containedReactorEntry.put(port, portEntry)
            }
            return portEntry
        }
        
        /**
         * Return the set of contained reactors that have ports that are referenced
         * by reactions of the container reactor.
         */
        def containedReactors() {
            return portsByContainedReactor.keySet()
        }
        
        /**
         * Return the set of ports of the specified contained reactor that are
         * referenced by reactions of the container reactor. Return an empty
         * set if there are none.
         * @param containedReactor The contained reactor.
         */
        def portsOfInstance(Instantiation containedReactor) {
            var result = null as Set<Port>
            val ports = portsByContainedReactor.get(containedReactor)
            if (ports === null) {
                result = new LinkedHashSet<Port>
            } else {
                result = ports.keySet
            }
            return result
        }
        
        /**
         * Return the indices of the reactions triggered by the specified port
         * of the specified contained reactor or an empty list if there are none.
         * @param containedReactor The contained reactor.
         * @param port The port.
         */
        def LinkedList<Integer> reactionsTriggered(Instantiation containedReactor, Port port) {
            val ports = portsByContainedReactor.get(containedReactor)
            if (ports !== null) {
                val list = ports.get(port)
                if (list !== null) {
                    return list
                }
            }
            return new LinkedList<Integer>
        }
    }
}<|MERGE_RESOLUTION|>--- conflicted
+++ resolved
@@ -840,15 +840,12 @@
 
             // If this code generator is directly compiling the code, compile it now so that we
             // clean it up after, removing the #line directives after errors have been reported.
-<<<<<<< HEAD
-            if (!targetConfig.noCompile && targetConfig.buildCommands.nullOrEmpty && fileConfig.getCompilerMode() == Mode.STANDALONE) {
-                if (targetConfig.useCmake) {
-                    // Use CMake if requested.
-                    cCompiler = new CCmakeCompiler(targetConfig, fileConfig, errorReporter);
-                }
-=======
-            if (!targetConfig.noCompile && targetConfig.buildCommands.nullOrEmpty && !federate.isRemote) {
->>>>>>> ec1f83c5
+            if (
+                !targetConfig.noCompile
+                && targetConfig.buildCommands.nullOrEmpty
+                && !federate.isRemote
+                && fileConfig.getCompilerMode() == Mode.STANDALONE
+            ) {
                 // FIXME: Currently, a lack of main is treated as a request to not produce
                 // a binary and produce a .o file instead. There should be a way to control
                 // this. 
