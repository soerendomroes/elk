--- conflicted
+++ resolved
@@ -42,18 +42,13 @@
 import org.lflang.generator.ts.sourcemap.SourceMapSegment
 import org.lflang.lf.*
 import org.lflang.scoping.LFGlobalScopeProvider
-<<<<<<< HEAD
 import java.io.File
 import java.lang.StringBuilder
 import java.nio.file.Files
-import java.util.LinkedList
 import java.util.regex.Matcher
 import java.util.regex.Pattern
-=======
-import java.nio.file.Files
 import java.util.*
 import org.lflang.federated.SupportedSerializers
->>>>>>> ec1f83c5
 
 /**
  * Generator for TypeScript target.
@@ -131,7 +126,7 @@
      * @param output Where to put the output
      * @param eObject The node
      */
-    fun prSourcePosition(f: File, output: StringBuilder, eObject: EObject) {
+    fun prSourcePosition(f: File, eObject: EObject): String {
         // This implementation closely follows the implementation in
         // org.lflang.generator.c.CGenerator.xtend at e1111a0.
         val node: INode? = NodeModelUtils.getNode(eObject)
@@ -152,8 +147,9 @@
                 precedingSegment = null // Context (where this code is relative
                 // to other generated code) is unavailable
             )
-            prw(output, "// <map ${segments.getMappings()}>")
-        }
+            return "// <map ${segments.getMappings()}>"
+        }
+        return "" // TODO(peter) Determine whether it is preferable to throw a RuntimeException.
     }
 
     /**
@@ -244,22 +240,15 @@
             for (reactor in reactors) {
                 tsCode.append(reactorGenerator.generateReactor(reactor, federate))
             }
-<<<<<<< HEAD
-            reactorGenerator.generateReactorInstanceAndStart(this.mainDef, mainParameters)
-            tsCode.append(reactorGenerator.getCode())
+            tsCode.append(reactorGenerator.generateReactorInstanceAndStart(this.mainDef, mainParameters))
             val (cleanedTsCode, sourceMap) = withSourceMap(tsCode.toString(), File(tsFilePath.toString()))
             fsa.generateFile(relativeTsFilePath, cleanedTsCode)
             fsa.generateFile("$relativeTsFilePath.map", sourceMap)
-=======
-            tsCode.append(reactorGenerator.generateReactorInstanceAndStart(this.mainDef, mainParameters))
-            fsa.generateFile(fileConfig.srcGenBasePath.relativize(tsFilePath).toString(),
-                tsCode.toString())
->>>>>>> ec1f83c5
-        }
-        if (!targetConfig.noCompile) compile(resource);
-    }
-
-    private fun compile(resource: Resource) {
+        }
+        if (!targetConfig.noCompile) compile(resource, context);
+    }
+
+    private fun compile(resource: Resource, context: IGeneratorContext) {
 
         // Run necessary commands.
 
