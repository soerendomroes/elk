--- conflicted
+++ resolved
@@ -50,24 +50,18 @@
 import java.util.LinkedList
 import org.lflang.federated.serialization.SupportedSerializers
 import org.lflang.generator.canGenerate
-<<<<<<< HEAD
 import org.lflang.generator.CodeMap
-=======
->>>>>>> 0a0d75fb
 import org.lflang.generator.GeneratorBase
 import org.lflang.generator.GeneratorResult
 import org.lflang.generator.IntegratedBuilder
 import org.lflang.generator.LFGeneratorContext
 import org.lflang.generator.PrependOperator
-<<<<<<< HEAD
 import java.nio.file.Path
 import kotlin.collections.HashMap
 
 private const val NO_NPM_MESSAGE = "The TypeScript target requires npm >= 6.14.4. " +
         "For installation instructions, see: https://www.npmjs.com/get-npm. \n" +
         "Auto-compiling can be disabled using the \"no-compile: true\" target property."
-=======
->>>>>>> 0a0d75fb
 
 /**
  * Generator for TypeScript target.
