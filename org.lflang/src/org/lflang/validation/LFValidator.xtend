/* Validation checks for Lingua Franca code. */

/*************
 * Copyright (c) 2019-2020, The University of California at Berkeley.

 * Redistribution and use in source and binary forms, with or without modification,
 * are permitted provided that the following conditions are met:

 * 1. Redistributions of source code must retain the above copyright notice,
 *    this list of conditions and the following disclaimer.

 * 2. Redistributions in binary form must reproduce the above copyright notice,
 *    this list of conditions and the following disclaimer in the documentation
 *    and/or other materials provided with the distribution.

 * THIS SOFTWARE IS PROVIDED BY THE COPYRIGHT HOLDERS AND CONTRIBUTORS "AS IS" AND
 * ANY EXPRESS OR IMPLIED WARRANTIES, INCLUDING, BUT NOT LIMITED TO, THE IMPLIED
 * WARRANTIES OF MERCHANTABILITY AND FITNESS FOR A PARTICULAR PURPOSE ARE
 * DISCLAIMED. IN NO EVENT SHALL THE COPYRIGHT HOLDER OR CONTRIBUTORS BE LIABLE FOR
 * ANY DIRECT, INDIRECT, INCIDENTAL, SPECIAL, EXEMPLARY, OR CONSEQUENTIAL DAMAGES
 * (INCLUDING, BUT NOT LIMITED TO, PROCUREMENT OF SUBSTITUTE GOODS OR SERVICES;
 * LOSS OF USE, DATA, OR PROFITS; OR BUSINESS INTERRUPTION) HOWEVER CAUSED AND ON
 * ANY THEORY OF LIABILITY, WHETHER IN CONTRACT, STRICT LIABILITY, OR TORT
 * (INCLUDING NEGLIGENCE OR OTHERWISE) ARISING IN ANY WAY OUT OF THE USE OF THIS
 * SOFTWARE, EVEN IF ADVISED OF THE POSSIBILITY OF SUCH DAMAGE.
 ***************/
package org.lflang.validation

import java.util.ArrayList
import java.util.HashSet
import java.util.LinkedList
import java.util.List
import java.util.Set
import org.eclipse.core.resources.IMarker
import org.eclipse.core.resources.IResource
import org.eclipse.core.resources.ResourcesPlugin
import org.eclipse.core.runtime.Path
import org.eclipse.emf.common.util.EList
import org.eclipse.emf.ecore.EStructuralFeature
import org.eclipse.xtext.validation.Check
import org.lflang.DefaultErrorReporter
import org.lflang.FileConfig
import org.lflang.ModelInfo
import org.lflang.Target
import org.lflang.TargetProperty
import org.lflang.TimeValue
import org.lflang.lf.Action
import org.lflang.lf.ActionOrigin
import org.lflang.lf.Assignment
import org.lflang.lf.Connection
import org.lflang.lf.Deadline
import org.lflang.lf.Host
import org.lflang.lf.IPV4Host
import org.lflang.lf.IPV6Host
import org.lflang.lf.Import
import org.lflang.lf.ImportedReactor
import org.lflang.lf.Input
import org.lflang.lf.Instantiation
import org.lflang.lf.KeyValuePair
import org.lflang.lf.KeyValuePairs
import org.lflang.lf.LfPackage.Literals
import org.lflang.lf.Model
import org.lflang.lf.NamedHost
import org.lflang.lf.Output
import org.lflang.lf.Parameter
import org.lflang.lf.Port
import org.lflang.lf.Preamble
import org.lflang.lf.Reaction
import org.lflang.lf.Reactor
import org.lflang.lf.STP
import org.lflang.lf.StateVar
import org.lflang.lf.TargetDecl
import org.lflang.lf.TimeUnit
import org.lflang.lf.Timer
import org.lflang.lf.Type
import org.lflang.lf.TypedVariable
import org.lflang.lf.Value
import org.lflang.lf.VarRef
import org.lflang.lf.Variable
import org.lflang.lf.Visibility
import org.lflang.lf.WidthSpec

import static extension org.lflang.ASTUtils.*

/**
 * Custom validation checks for Lingua Franca programs.
 *
 * Also see: https://www.eclipse.org/Xtext/documentation/303_runtime_concepts.html#validation
 *
 * @author{Edward A. Lee <eal@berkeley.edu>}
 * @author{Marten Lohstroh <marten@berkeley.edu>}
 * @author{Matt Weber <matt.weber@berkeley.edu>}
 * @author(Christian Menard <christian.menard@tu-dresden.de>}
 *
 */
class LFValidator extends AbstractLFValidator {

    var Target target
    
    public var info = new ModelInfo()

    /**
     * Regular expression to check the validity of IPV4 addresses (due to David M. Syzdek).
     */
    static val ipv4Regex = "((25[0-5]|(2[0-4]|1{0,1}[0-9]){0,1}[0-9])\\.){3,3}" +
                                "(25[0-5]|(2[0-4]|1{0,1}[0-9]){0,1}[0-9])"

    /**
     * Regular expression to check the validity of IPV6 addresses (due to David M. Syzdek),
     * with minor adjustment to allow up to six IPV6 segments (without truncation) in front
     * of an embedded IPv4-address.
     **/
    static val ipv6Regex =
                "(([0-9a-fA-F]{1,4}:){7,7}[0-9a-fA-F]{1,4}|" +
                "([0-9a-fA-F]{1,4}:){1,7}:|" +
                "([0-9a-fA-F]{1,4}:){1,6}:[0-9a-fA-F]{1,4}|" +
                "([0-9a-fA-F]{1,4}:){1,5}(:[0-9a-fA-F]{1,4}){1,2}|" +
                "([0-9a-fA-F]{1,4}:){1,4}(:[0-9a-fA-F]{1,4}){1,3}|" +
                "([0-9a-fA-F]{1,4}:){1,3}(:[0-9a-fA-F]{1,4}){1,4}|" +
                "([0-9a-fA-F]{1,4}:){1,2}(:[0-9a-fA-F]{1,4}){1,5}|" +
                 "[0-9a-fA-F]{1,4}:((:[0-9a-fA-F]{1,4}){1,6})|" +
                                 ":((:[0-9a-fA-F]{1,4}){1,7}|:)|" +
        "fe80:(:[0-9a-fA-F]{0,4}){0,4}%[0-9a-zA-Z]{1,}|" +
        "::(ffff(:0{1,4}){0,1}:){0,1}" + ipv4Regex + "|" +
        "([0-9a-fA-F]{1,4}:){1,4}:"    + ipv4Regex + "|" +
        "([0-9a-fA-F]{1,4}:){1,6}"     + ipv4Regex + ")"

    static val usernameRegex = "^[a-z_]([a-z0-9_-]{0,31}|[a-z0-9_-]{0,30}\\$)$"

    static val hostOrFQNRegex = "^([a-z0-9]+(-[a-z0-9]+)*)|(([a-z0-9]+(-[a-z0-9]+)*\\.)+[a-z]{2,})$"

    public static val GLOBALLY_DUPLICATE_NAME = 'GLOBALLY_DUPLICATE_NAME'

    static val spacingViolationPolicies = #['defer', 'drop', 'replace']

    private val List<String> targetPropertyErrors = newLinkedList

    private val List<String> targetPropertyWarnings = newLinkedList

    def List<String> getTargetPropertyErrors() {
        this.targetPropertyErrors
    }

    @Check
    def checkImportedReactor(ImportedReactor reactor) {
        if (reactor.unused) {
            warning("Unused reactor class.",
                Literals.IMPORTED_REACTOR__REACTOR_CLASS)
        }

        if (info.instantiationGraph.hasCycles) {
            val cycleSet = newHashSet
            info.instantiationGraph.cycles.forEach[forEach[cycleSet.add(it)]]
            if (dependsOnCycle(reactor.toDefinition, cycleSet, newHashSet)) {
                error("Imported reactor '" + reactor.toDefinition.name +
                    "' has cyclic instantiation in it.",
                    Literals.IMPORTED_REACTOR__REACTOR_CLASS)
            }
        }
    }

    @Check
    def checkImport(Import imp) {
        if (imp.reactorClasses.get(0).toDefinition.eResource.errors.size > 0) {
            error("Error loading resource.", Literals.IMPORT__IMPORT_URI) // FIXME: print specifics.
            return
        }

        // FIXME: report error if resource cannot be resolved.

        for (reactor : imp.reactorClasses) {
            if (!reactor.unused) {
                return
            }
        }
        warning("Unused import.", Literals.IMPORT__IMPORT_URI)
    }

    // //////////////////////////////////////////////////
    // // Helper functions for checks to be performed on multiple entities
    // Check the name of a feature for illegal substrings.
    private def checkName(String name, EStructuralFeature feature) {

        // Raises an error if the string starts with two underscores.
        if (name.length() >= 2 && name.substring(0, 2).equals("__")) {
            error(UNDERSCORE_MESSAGE + name, feature)
        }

        if (this.target.keywords.contains(name)) {
            error(RESERVED_MESSAGE + name, feature)
        }

        if (this.target == Target.TS) {
            // "actions" is a reserved word within a TS reaction
            if (name.equals("actions")) {
                error(ACTIONS_MESSAGE + name, feature)
            }
        }

    }

    /**
     * Report whether a given reactor has dependencies on a cyclic
     * instantiation pattern. This means the reactor has an instantiation
     * in it -- directly or in one of its contained reactors -- that is
     * self-referential.
     * @param reactor The reactor definition to find out whether it has any
     * dependencies on cyclic instantiations.
     * @param cycleSet The set of all reactors that are part of an
     * instantiation cycle.
     * @param visited The set of nodes already visited in this graph traversal.
     */
    private def boolean dependsOnCycle(Reactor reactor, Set<Reactor> cycleSet,
        Set<Reactor> visited) {
        val origins = info.instantiationGraph.getUpstreamAdjacentNodes(reactor)
        if (visited.contains(reactor)) {
            return false
        } else {
            visited.add(reactor)
            if (origins.exists[cycleSet.contains(it)] || origins.exists [
                it.dependsOnCycle(cycleSet, visited)
            ]) {
                // Reached a cycle.
                return true
            }
        }
        return false
    }

    /**
     * Report whether a given imported reactor is used in this resource or not.
     * @param reactor The imported reactor to check whether it is used.
     */
    private def boolean isUnused(ImportedReactor reactor) {
        val instantiations = reactor.eResource.allContents.filter(Instantiation)
        val subclasses = reactor.eResource.allContents.filter(Reactor)
        if (instantiations.
            forall[it.reactorClass !== reactor && it.reactorClass !== reactor.reactorClass] &&
            subclasses.forall [
                it.superClasses.forall [
                    it !== reactor && it !== reactor.reactorClass
                ]
            ]) {
            return true
        }
        return false
    }


    // //////////////////////////////////////////////////
    // // Functions to set up data structures for performing checks.
    // FAST ensures that these checks run whenever a file is modified.
    // Alternatives are NORMAL (when saving) and EXPENSIVE (only when right-click, validate).

    // //////////////////////////////////////////////////
    // // The following checks are in alphabetical order.
    @Check(FAST)
    def checkAction(Action action) {
        checkName(action.name, Literals.VARIABLE__NAME)
        if (action.origin == ActionOrigin.NONE) {
            error(
                "Action must have modifier `logical` or `physical`.",
                Literals.ACTION__ORIGIN
            )
        }
        if (action.policy !== null &&
            !spacingViolationPolicies.contains(action.policy)) {
            error(
                "Unrecognized spacing violation policy: " + action.policy +
                    ". Available policies are: " +
                    spacingViolationPolicies.join(", ") + ".",
                Literals.ACTION__POLICY)
        }
    }

    @Check(FAST)
    def checkAssignment(Assignment assignment) {
        // If the left-hand side is a time parameter, make sure the assignment has units
        if (assignment.lhs.isOfTimeType) {
            if (assignment.rhs.size > 1) {
                 error("Incompatible type.", Literals.ASSIGNMENT__RHS)
            } else {
                val v = assignment.rhs.get(0)
                if (!v.isValidTime) {
                    if (v.parameter === null) {
                        // This is a value. Check that units are present.
                    error(
                        "Invalid time units: " + assignment.rhs +
                            ". Should be one of " + TimeUnit.VALUES.filter [
                                it != TimeUnit.NONE
                            ], Literals.ASSIGNMENT__RHS)
                    } else {
                        // This is a reference to another parameter. Report problem.
                error(
                    "Cannot assign parameter: " +
                        v.parameter.name + " to " +
                        assignment.lhs.name +
                        ". The latter is a time parameter, but the former is not.",
                    Literals.ASSIGNMENT__RHS)
                    }
                }
            }
            // If this assignment overrides a parameter that is used in a deadline,
            // report possible overflow.
            if (this.target == Target.C &&
                this.info.overflowingAssignments.contains(assignment)) {
                error(
                    "Time value used to specify a deadline exceeds the maximum of " +
                        TimeValue.MAX_LONG_DEADLINE + " nanoseconds.",
                    Literals.ASSIGNMENT__RHS)
            }
        }
        // FIXME: lhs is list => rhs is list
        // lhs is fixed with size n => rhs is fixed with size n
        // FIXME": similar checks for decl/init
        // Specifically for C: list can only be literal or time lists
    }

    @Check(FAST)
    def checkWidthSpec(WidthSpec widthSpec) {
        if (this.target != Target.C && this.target != Target.CPP && this.target != Target.Python) {
            error("Multiports and banks are currently only supported by the C and Cpp targets.",
                    Literals.WIDTH_SPEC__TERMS)
        } else {
            for (term : widthSpec.terms) {
                if (term.parameter === null) {
                    if (term.width < 0) {
                        error("Width must be a positive integer.", Literals.WIDTH_SPEC__TERMS)
                    }
                } else {
                    if (this.target != Target.C && this.target != Target.Python) {
                        error("Parameterized widths are currently only supported by the C target.",
                                Literals.WIDTH_SPEC__TERMS)
                    }
                }
            }
        }
    }

    @Check(FAST)
    def checkConnection(Connection connection) {

        // Report if connection is part of a cycle.
        for (cycle : this.info.topologyGraph.cycles) {
            for (lp : connection.leftPorts) {
                for (rp : connection.rightPorts) {
                    var leftInCycle = false
                    val reactorName = (connection.eContainer as Reactor).name

                    if ((lp.container === null && cycle.exists [
                        it.definition === lp.variable
                    ]) || cycle.exists [
                        (it.definition === lp.variable && it.parent === lp.container)
                    ]) {
                        leftInCycle = true
                    }

                    if ((rp.container === null && cycle.exists [
                        it.definition === rp.variable
                    ]) || cycle.exists [
                        (it.definition === rp.variable && it.parent === rp.container)
                    ]) {
                        if (leftInCycle) {
                            // Only report of _both_ referenced ports are in the cycle.
                            error('''Connection in reactor «reactorName» creates ''' +
                                    '''a cyclic dependency between «lp.toText» and ''' +
                                    '''«rp.toText».''', Literals.CONNECTION__DELAY
                            )
                        }
                    }
                }
            }
        }
<<<<<<< HEAD

=======
        
        // FIXME: look up all ReactorInstance objects that have a definition equal to the
        // container of this connection. For each of those occurrences, the widths have to match.
        
>>>>>>> 4aba27a5
        // For the C target, since C has such a weak type system, check that
        // the types on both sides of every connection match. For other languages,
        // we leave type compatibility that language's compiler or interpreter.
        if (this.target == Target.C) {
            var type = null as Type
            for (port : connection.leftPorts) {
                // If the variable is not a port, then there is some other
                // error. Avoid a class cast exception.
                if (port.variable instanceof Port) {
                    if (type === null) {
                        type = (port.variable as Port).type
                    } else {
                        // Unfortunately, xtext does not generate a suitable equals()
                        // method for AST types, so we have to manually check the types.
                        if (!sameType(type, (port.variable as Port).type)) {
                            error("Types do not match.", Literals.CONNECTION__LEFT_PORTS)
                        }
                    }
                }
            }
            for (port : connection.rightPorts) {
                // If the variable is not a port, then there is some other
                // error. Avoid a class cast exception.
                if (port.variable instanceof Port) {
                    if (type === null) {
                        type = (port.variable as Port).type
                    } else {
                        if (!sameType(type, (port.variable as Port).type)) {
                            error("Types do not match.", Literals.CONNECTION__RIGHT_PORTS)
                        }
                    }
                }
            }
        }

        // Check whether the total width of the left side of the connection
        // matches the total width of the right side. This cannot be determined
        // here if the width is not given as a constant. In that case, it is up
        // to the code generator to check it.
        var leftWidth = 0
        for (port : connection.leftPorts) {
            val width = inferPortWidth(port, null, null) // null args imply incomplete check.
            if (width < 0 || leftWidth < 0) {
                // Cannot determine the width of the left ports.
                leftWidth = -1
            } else {
                leftWidth += width
            }
        }
        var rightWidth = 0
        for (port : connection.rightPorts) {
            val width = inferPortWidth(port, null, null) // null args imply incomplete check.
            if (width < 0 || rightWidth < 0) {
                // Cannot determine the width of the left ports.
                rightWidth = -1
            } else {
                rightWidth += width
            }
        }

        if (leftWidth !== -1 && rightWidth !== -1 && leftWidth != rightWidth) {
            if (connection.isIterated) {
                if (rightWidth % leftWidth != 0) {
                    // FIXME: The second argument should be Literals.CONNECTION, but
                    // stupidly, xtext will not accept that. There seems to be no way to
                    // report an error for the whole connection statement.
                    warning('''Left width «leftWidth» does not divide right width «rightWidth»''',
                            Literals.CONNECTION__LEFT_PORTS
                    )
                }
            } else {
                // FIXME: The second argument should be Literals.CONNECTION, but
                // stupidly, xtext will not accept that. There seems to be no way to
                // report an error for the whole connection statement.
                warning('''Left width «leftWidth» does not match right width «rightWidth»''',
                        Literals.CONNECTION__LEFT_PORTS
                )
            }
        }

        val reactor = connection.eContainer as Reactor

        // Make sure the right port is not already an effect of a reaction.
        for (reaction : reactor.reactions) {
            for (effect : reaction.effects) {
                for (rightPort : connection.rightPorts) {
                    if (rightPort.container === effect.container &&
                            rightPort.variable === effect.variable) {
                        error("Cannot connect: Port named '" + effect.variable.name +
                            "' is already effect of a reaction.",
                            Literals.CONNECTION__RIGHT_PORTS
                        )
                    }
                }
            }
        }

        // Check that the right port does not already have some other
        // upstream connection.
        for (c : reactor.connections) {
            if (c !== connection) {
                for (thisRightPort : connection.rightPorts) {
                    for (thatRightPort : c.rightPorts) {
                        if (thisRightPort.container === thatRightPort.container &&
                                thisRightPort.variable === thatRightPort.variable) {
                            error(
                                "Cannot connect: Port named '" + thisRightPort.variable.name +
                                    "' may only appear once on the right side of a connection.",
                                Literals.CONNECTION__RIGHT_PORTS)
                        }
                    }
                }
            }
        }
    }

    /**
     * Return true if the two types match. Unfortunately, xtext does not
     * seem to create a suitable equals() method for Type, so we have to
     * do this manually.
     */
    private def boolean sameType(Type type1, Type type2) {
        // Most common case first.
        if (type1.id !== null) {
            if (type1.stars !== null) {
                if (type2.stars === null) return false
                if (type1.stars.length != type2.stars.length) return false
            }
            return (type1.id.equals(type2.id))
        }
        if (type1 === null) {
            if (type2 === null) return true
            return false
        }
        // Type specification in the grammar is:
        // (time?='time' (arraySpec=ArraySpec)?) | ((id=(DottedName) (stars+='*')* ('<' typeParms+=TypeParm (',' typeParms+=TypeParm)* '>')? (arraySpec=ArraySpec)?) | code=Code);
        if (type1.time) {
            if (!type2.time) return false
            // Ignore the arraySpec because that is checked when connection
            // is checked for balance.
            return true
        }
        // Type must be given in a code body.
        return (type1.code.body.equals(type2?.code?.body))
    }

    @Check(FAST)
    def checkDeadline(Deadline deadline) {
        if (this.target == Target.C &&
            this.info.overflowingDeadlines.contains(deadline)) {
            error(
                "Deadline exceeds the maximum of " +
                    TimeValue.MAX_LONG_DEADLINE + " nanoseconds.",
                Literals.DEADLINE__DELAY)
        }
    }
@Check(FAST)
    def checkSTPOffset(STP stp) {
        if (this.target == Target.C &&
            this.info.overflowingDeadlines.contains(stp)) {
            error(
                "STP offset exceeds the maximum of " +
                    TimeValue.MAX_LONG_DEADLINE + " nanoseconds.",
                Literals.DEADLINE__DELAY)
        }
    }

    @Check(NORMAL)
    def checkBuild(Model model) {
        val uri = model.eResource?.URI
        if (uri !== null && uri.isPlatform) {
            // Running in INTEGRATED mode. Clear marks.
            // This has to be done here rather than in doGenerate()
            // of GeneratorBase because, apparently, doGenerate() is
            // not called at all if there are marks.
            //val uri = model.eResource.URI
            val iResource = ResourcesPlugin.getWorkspace().getRoot().getFile(
                new Path(uri.toPlatformString(true)))
            try {
                // First argument can be null to delete all markers.
                // But will that delete xtext markers too?
                iResource.deleteMarkers(IMarker.PROBLEM, true,
                    IResource.DEPTH_INFINITE);
            } catch (Exception e) {
                // Ignore, but print a warning.
                println("Warning: Deleting markers in the IDE failed: " + e)
            }
        }
    }

    @Check(FAST)
    def checkInput(Input input) {
        checkName(input.name, Literals.VARIABLE__NAME)
        if (target.requiresTypes) {
            if (input.type === null) {
                error("Input must have a type.", Literals.TYPED_VARIABLE__TYPE)
            }
        }

        // mutable has no meaning in C++
        if (input.mutable && this.target == Target.CPP) {
            warning(
                "The mutable qualifier has no meaning for the C++ target and should be removed. " +
                "In C++, any value can be made mutable by calling get_mutable_copy().",
                Literals.INPUT__MUTABLE
            )
        }

        // Variable width multiports are not supported (yet?).
        if (input.widthSpec !== null && input.widthSpec.ofVariableLength) {
            error("Variable-width multiports are not supported.", Literals.PORT__WIDTH_SPEC)
        }
    }

    @Check(FAST)
    def checkInstantiation(Instantiation instantiation) {
        checkName(instantiation.name, Literals.INSTANTIATION__NAME)
        val reactor = instantiation.reactorClass.toDefinition
        if (reactor.isMain || reactor.isFederated) {
            error(
                "Cannot instantiate a main (or federated) reactor: " +
                    instantiation.reactorClass.name,
                Literals.INSTANTIATION__REACTOR_CLASS
            )
        }

        // Report error if this instantiation is part of a cycle.
        // FIXME: improve error message.
        // FIXME: Also report if there exists a cycle within.
        if (this.info.instantiationGraph.cycles.size > 0) {
            for (cycle : this.info.instantiationGraph.cycles) {
                val container = instantiation.eContainer as Reactor
                if (cycle.contains(container) && cycle.contains(reactor)) {
                    error(
                        "Instantiation is part of a cycle: " +
                            cycle.fold(newArrayList, [ list, r |
                                list.add(r.name);
                                list
                            ]).join(', ') + ".",
                        Literals.INSTANTIATION__REACTOR_CLASS
                    )
                }
            }
        }
        // Variable width multiports are not supported (yet?).
        if (instantiation.widthSpec !== null
                && instantiation.widthSpec.ofVariableLength
        ) {
            if (this.target == Target.C) {
                warning("Variable-width banks are for internal use only.",
                    Literals.INSTANTIATION__WIDTH_SPEC
                )
            } else {
                error("Variable-width banks are not supported.",
                    Literals.INSTANTIATION__WIDTH_SPEC
                )
            }
        }
    }

    /** Check target parameters, which are key-value pairs. */
    @Check(FAST)
    def checkKeyValuePair(KeyValuePair param) {
        // Check only if the container's container is a Target.
        if (param.eContainer.eContainer instanceof TargetDecl) {

            val prop = TargetProperty.forName(param.name)

            // Make sure the key is valid.
            if (prop === null) {
                warning(
                    "Unrecognized target parameter: " + param.name +
                        ". Recognized parameters are: " +
                        TargetProperty.getOptions().join(", ") + ".",
                    Literals.KEY_VALUE_PAIR__NAME)
            }

            // Check whether the property is supported by the target.
            if (!prop.supportedBy.contains(this.target)) {
                warning(
                    "The target parameter: " + param.name +
                        " is not supported by the " + this.target +
                        " target and will thus be ignored.",
                    Literals.KEY_VALUE_PAIR__NAME)
            }

            // Report problem with the assigned value.
            prop.type.check(param.value, param.name, this)
            targetPropertyErrors.forEach [
                error(it, Literals.KEY_VALUE_PAIR__VALUE)
            ]
            targetPropertyErrors.clear()
            targetPropertyWarnings.forEach [
                warning(it, Literals.KEY_VALUE_PAIR__VALUE)
            ]
            targetPropertyWarnings.clear()
        }
    }

    @Check(FAST)
    def checkOutput(Output output) {
        checkName(output.name, Literals.VARIABLE__NAME)
        if (this.target.requiresTypes) {
            if (output.type === null) {
                error("Output must have a type.", Literals.TYPED_VARIABLE__TYPE)
            }
        }

        // Variable width multiports are not supported (yet?).
        if (output.widthSpec !== null && output.widthSpec.ofVariableLength) {
            error("Variable-width multiports are not supported.", Literals.PORT__WIDTH_SPEC)
        }
    }

    @Check(FAST)
    def checkModel(Model model) {
        // Since we're doing a fast check, we only want to update
        // if the model info hasn't been initialized yet. If it has,
        // we use the old information and update it during a normal
        // check (see below).
        if (!info.updated) {
            info.update(model, DefaultErrorReporter.DEFAULT)
        }
    }

    @Check(NORMAL)
    def updateModelInfo(Model model) {
        info.update(model, DefaultErrorReporter.DEFAULT)
    }

    @Check(FAST)
    def checkParameter(Parameter param) {
        checkName(param.name, Literals.PARAMETER__NAME)

        if (param.init.exists[it.parameter !== null]) {
            // Initialization using parameters is forbidden.
            error("Parameter cannot be initialized using parameter.",
                Literals.PARAMETER__INIT)
        }

        if (param.init === null || param.init.size == 0) {
            // All parameters must be initialized.
            error("Uninitialized parameter.", Literals.PARAMETER__INIT)
        } else if (param.isOfTimeType) {
             // We do additional checks on types because we can make stronger
             // assumptions about them.

             // If the parameter is not a list, cannot be initialized
             // using a one.
             if (param.init.size > 1 && param.type.arraySpec === null) {
                error("Time parameter cannot be initialized using a list.",
                    Literals.PARAMETER__INIT)
            } else {
                // The parameter is a singleton time.
                val init = param.init.get(0)
                if (init.time === null) {
                    if (init !== null && !init.isZero) {
                        if (init.isInteger) {
                            error("Missing time units. Should be one of " +
                                TimeUnit.VALUES.filter [
                                    it != TimeUnit.NONE
                                ], Literals.PARAMETER__INIT)
                        } else {
                            error("Invalid time literal.",
                                Literals.PARAMETER__INIT)
                        }
                    }
                } // If time is not null, we know that a unit is also specified.
            }
        } else if (this.target.requiresTypes) {
            // Report missing target type.
            if (param.inferredType.isUndefined()) {
                error("Type declaration missing.", Literals.PARAMETER__TYPE)
            }
        }

        if (this.target == Target.C &&
            this.info.overflowingParameters.contains(param)) {
            error(
                "Time value used to specify a deadline exceeds the maximum of " +
                    TimeValue.MAX_LONG_DEADLINE + " nanoseconds.",
                Literals.PARAMETER__INIT)
        }
    }

    @Check(FAST)
    def checkPreamble(Preamble preamble) {
        if (this.target == Target.CPP) {
            if (preamble.visibility == Visibility.NONE) {
                error(
                    "Preambles for the C++ target need a visibility qualifier (private or public)!",
                    Literals.PREAMBLE__VISIBILITY
                )
            } else if (preamble.visibility == Visibility.PRIVATE) {
                val container = preamble.eContainer
                if (container !== null && container instanceof Reactor) {
                    val reactor = container as Reactor
                    if (reactor.isGeneric) {
                        warning(
                            "Private preambles in generic reactors are not truly private. " +
                                "Since the generated code is placed in a *_impl.hh file, it will " +
                                "be visible on the public interface. Consider using a public " +
                                "preamble within the reactor or a private preamble on file scope.",
                            Literals.PREAMBLE__VISIBILITY)
                    }
                }
            }
        } else if (preamble.visibility != Visibility.NONE) {
            warning(
                '''The «preamble.visibility» qualifier has no meaning for the «this.target.name» target. It should be removed.''',
                Literals.PREAMBLE__VISIBILITY
            )
        }
    }

	@Check(FAST)
    def checkReaction(Reaction reaction) {

        if (reaction.triggers === null || reaction.triggers.size == 0) {
            warning("Reaction has no trigger.", Literals.REACTION__TRIGGERS)
        }
        val triggers = new HashSet<Variable>
        // Make sure input triggers have no container and output sources do.
        for (trigger : reaction.triggers) {
            if (trigger instanceof VarRef) {
                triggers.add(trigger.variable)
                if (trigger.variable instanceof Input) {
                    if (trigger.container !== null) {
                        error('''Cannot have an input of a contained reactor as a trigger: «trigger.container.name».«trigger.variable.name»''',
                            Literals.REACTION__TRIGGERS)
                    }
                } else if (trigger.variable instanceof Output) {
                    if (trigger.container === null) {
                        error('''Cannot have an output of this reactor as a trigger: «trigger.variable.name»''',
                            Literals.REACTION__TRIGGERS)
                    }
                }
            }
        }

		// Make sure input sources have no container and output sources do.
        // Also check that a source is not already listed as a trigger.
        for (source : reaction.sources) {
            if (triggers.contains(source.variable)) {
                error('''Source is already listed as a trigger: «source.variable.name»''',
                    Literals.REACTION__SOURCES)
            }
            if (source.variable instanceof Input) {
                if (source.container !== null) {
                    error('''Cannot have an input of a contained reactor as a source: «source.container.name».«source.variable.name»''',
                        Literals.REACTION__SOURCES)
                }
            } else if (source.variable instanceof Output) {
                if (source.container === null) {
                    error('''Cannot have an output of this reactor as a source: «source.variable.name»''',
                        Literals.REACTION__SOURCES)
                }
            }
        }

        // Make sure output effects have no container and input effects do.
        for (effect : reaction.effects) {
            if (effect.variable instanceof Input) {
                if (effect.container === null) {
                    error('''Cannot have an input of this reactor as an effect: «effect.variable.name»''',
                        Literals.REACTION__EFFECTS)
                }
            } else if (effect.variable instanceof Output) {
                if (effect.container !== null) {
                    error('''Cannot have an output of a contained reactor as an effect: «effect.container.name».«effect.variable.name»''',
                        Literals.REACTION__EFFECTS)
                }
            }
        }

        // Report error if this reaction is part of a cycle.
        for (cycle : this.info.topologyGraph.cycles) {
            val reactor = (reaction.eContainer) as Reactor
            if (cycle.exists[it.definition === reaction]) {
                // Report involved triggers.
                val trigs = new LinkedList()
                reaction.triggers.forEach [ t |
                    (t instanceof VarRef && cycle.exists [ c |
                        c.definition === (t as VarRef).variable
                    ]) ? trigs.add((t as VarRef).toText) : {
                    }
                ]
                if (trigs.size > 0) {
                    error('''Reaction triggers involved in cyclic dependency in reactor «reactor.name»: «trigs.join(', ')».''',
                        Literals.REACTION__TRIGGERS)
                }

                // Report involved sources.
                val sources = new LinkedList()
                reaction.sources.forEach [ t |
                    (cycle.exists[c|c.definition === t.variable])
                        ? sources.add(t.toText)
                        : {
                    }
                ]
                if (sources.size > 0) {
                    error('''Reaction sources involved in cyclic dependency in reactor «reactor.name»: «sources.join(', ')».''',
                        Literals.REACTION__SOURCES)
                }

                // Report involved effects.
                val effects = new LinkedList()
                reaction.effects.forEach [ t |
                    (cycle.exists[c|c.definition === t.variable])
                        ? effects.add(t.toText)
                        : {
                    }
                ]
                if (effects.size > 0) {
                    error('''Reaction effects involved in cyclic dependency in reactor «reactor.name»: «effects.join(', ')».''',
                        Literals.REACTION__EFFECTS)
                }

                if (trigs.size + sources.size == 0) {
                    error(
                    '''Cyclic dependency due to preceding reaction. Consider reordering reactions within reactor «reactor.name» to avoid causality loop.''',
                        reaction.eContainer,
                    Literals.REACTOR__REACTIONS,
                    reactor.reactions.indexOf(reaction))
                } else if (effects.size == 0) {
                    error(
                    '''Cyclic dependency due to succeeding reaction. Consider reordering reactions within reactor «reactor.name» to avoid causality loop.''',
                    reaction.eContainer,
                    Literals.REACTOR__REACTIONS,
                    reactor.reactions.indexOf(reaction))
                }
                // Not reporting reactions that are part of cycle _only_ due to reaction ordering.
                // Moving them won't help solve the problem.
            }
        }
    // FIXME: improve error message.
    }

    @Check(FAST)
    def checkReactor(Reactor reactor) {
        val name = FileConfig.nameWithoutExtension(reactor.eResource)
        if (reactor.name === null) {
            if (!reactor.isFederated && !reactor.isMain) {
                error(
                    "Reactor must be named.",
                    Literals.REACTOR_DECL__NAME
                )
            }
            // Prevent NPE in tests below.
            return
        } else {
            if (reactor.isFederated || reactor.isMain) {
                if(!reactor.name.equals(name)) {
                    // Make sure that if the name is omitted, the reactor is indeed main.
                    error(
                        "Name of main reactor must match the file name (or be omitted).",
                        Literals.REACTOR_DECL__NAME
                    )
                }
                // Do not allow multiple main/federated reactors.
                if (reactor.eResource.allContents.filter(Reactor).filter[it.isMain || it.isFederated].size > 1) {
                    var attribute = Literals.REACTOR__MAIN
                    if (reactor.isFederated) {
                       attribute = Literals.REACTOR__FEDERATED
                    }
                    if (reactor.isMain || reactor.isFederated) {
                        error(
                            "Multiple definitions of main or federated reactor.",
                            attribute
                        )
                    }
                }
            } else if (reactor.eResource.allContents.filter(Reactor).exists[it.isMain || it.isFederated] && reactor.name.equals(name)) {
                // Make sure that if a main reactor is specified, there are no
                // ordinary reactors that clash with it.
                error(
                    "Name conflict with main reactor.",
                    Literals.REACTOR_DECL__NAME
                )
            }
        }

        // If there is a main reactor (with no name) then disallow other (non-main) reactors
        // matching the file name.

        checkName(reactor.name, Literals.REACTOR_DECL__NAME)

        // C++ reactors may not be called 'preamble'
        if (this.target == Target.CPP && reactor.name.equalsIgnoreCase("preamble")) {
            error(
                "Reactor cannot be named '" + reactor.name + "'",
                Literals.REACTOR_DECL__NAME
            )
        }

        if (reactor.host !== null) {
            if (!reactor.isFederated) {
                error(
                    "Cannot assign a host to reactor '" + reactor.name +
                    "' because it is not federated.",
                    Literals.REACTOR__HOST
                )
            }
        }

        var variables = new ArrayList()
        variables.addAll(reactor.inputs)
        variables.addAll(reactor.outputs)
        variables.addAll(reactor.actions)
        variables.addAll(reactor.timers)

        // Perform checks on super classes.
        for (superClass : reactor.superClasses ?: emptyList) {
            var conflicts = new HashSet()

            // Detect input conflicts
            checkConflict(superClass.toDefinition.inputs, reactor.inputs, variables, conflicts)
            // Detect output conflicts
            checkConflict(superClass.toDefinition.outputs, reactor.outputs, variables, conflicts)
            // Detect output conflicts
            checkConflict(superClass.toDefinition.actions, reactor.actions, variables, conflicts)
            // Detect conflicts
            for (timer : superClass.toDefinition.timers) {
                if (timer.hasNameConflict(variables.filter[it | !reactor.timers.contains(it)])) {
                    conflicts.add(timer)
                } else {
                    variables.add(timer)
                }
            }

            // Report conflicts.
            if (conflicts.size > 0) {
                val names = new ArrayList();
                conflicts.forEach[it | names.add(it.name)]
                error(
                '''Cannot extend «superClass.name» due to the following conflicts: «names.join(',')».''',
                Literals.REACTOR__SUPER_CLASSES
                )
            }
        }
    }
    /**
     * For each input, report a conflict if:
     *   1) the input exists and the type doesn't match; or
     *   2) the input has a name clash with variable that is not an input.
     * @param superVars List of typed variables of a particular kind (i.e.,
     * inputs, outputs, or actions), found in a super class.
     * @param sameKind Typed variables of the same kind, found in the subclass.
     * @param allOwn Accumulator of non-conflicting variables incorporated in the
     * subclass.
     * @param conflicts Set of variables that are in conflict, to be used by this
     * function to report conflicts.
     */
    def <T extends TypedVariable> checkConflict (EList<T> superVars,
        EList<T> sameKind, List<Variable> allOwn,
        HashSet<Variable> conflicts) {
        for (superVar : superVars) {
                val match = sameKind.findFirst [ it |
                it.name.equals(superVar.name)
            ]
            val rest = allOwn.filter[it|!sameKind.contains(it)]
            if ((match !== null && superVar.type !== match.type) || superVar.hasNameConflict(rest)) {
                conflicts.add(superVar)
            } else {
                allOwn.add(superVar)
            }
        }
    }

    /**
     * Report whether the name of the given element matches any variable in
     * the ones to check against.
     * @param element The element to compare against all variables in the given iterable.
     * @param toCheckAgainst Iterable variables to compare the given element against.
     */
    def boolean hasNameConflict(Variable element,
        Iterable<Variable> toCheckAgainst) {
        if (toCheckAgainst.filter[it|it.name.equals(element.name)].size > 0) {
            return true
        }
        return false
    }

    @Check(FAST)
    def checkHost(Host host) {
        val addr = host.addr
        val user = host.user
        if (user !== null && !user.matches(usernameRegex)) {
            warning(
                "Invalid user name.",
                Literals.HOST__USER
            )
        }
        if (host instanceof IPV4Host && !addr.matches(ipv4Regex)) {
            warning(
                "Invalid IP address.",
                Literals.HOST__ADDR
            )
        } else if (host instanceof IPV6Host && !addr.matches(ipv6Regex)) {
            warning(
                "Invalid IP address.",
                Literals.HOST__ADDR
            )
        } else if (host instanceof NamedHost && !addr.matches(hostOrFQNRegex)) {
            warning(
                "Invalid host name or fully qualified domain name.",
                Literals.HOST__ADDR
            )
        }
    }

    @Check(FAST)
    def checkState(StateVar stateVar) {
        checkName(stateVar.name, Literals.STATE_VAR__NAME)

        if (stateVar.isOfTimeType) {
            // If the state is declared to be a time,
            // make sure that it is initialized correctly.
            if (stateVar.init !== null) {
                for (init : stateVar.init) {
                    if (stateVar.type !== null && stateVar.type.isTime &&
                        !init.isValidTime) {
                        if (stateVar.isParameterized) {
                            error(
                                "Referenced parameter does not denote a time.",
                                Literals.STATE_VAR__INIT)
                        } else {
                            if (init !== null && !init.isZero) {
                                if (init.isInteger) {
                                    error(
                                        "Missing time units. Should be one of " +
                                            TimeUnit.VALUES.filter [
                                                it != TimeUnit.NONE
                                            ], Literals.STATE_VAR__INIT)
                                } else {
                                    error("Invalid time literal.",
                                        Literals.STATE_VAR__INIT)
                                }
                            }
                        }
                    }
                }
            }
        } else if (this.target.requiresTypes && stateVar.inferredType.isUndefined) {
            // Report if a type is missing
            error("State must have a type.", Literals.STATE_VAR__TYPE)
        }

        if (this.target == Target.C && stateVar.init.size > 1) {
            // In C, if initialization is done with a list, elements cannot
            // refer to parameters.
            if (stateVar.init.exists[it.parameter !== null]) {
                error("List items cannot refer to a parameter.",
                    Literals.STATE_VAR__INIT)
            }
        }

    }

    @Check(FAST)
    def checkTargetDecl(TargetDecl target) {
        if (!Target.hasForName(target.name)) {
            warning("Unrecognized target: " + target.name,
                Literals.TARGET_DECL__NAME)
        } else {
            this.target = Target.forName(target.name);
        }
    }

    /**
     * Check for consistency of the target properties, which are
     * defined as KeyValuePairs.
     *
     * @param targetProperties The target properties defined
     *  in the current Lingua Franca program.
     */
    @Check(EXPENSIVE)
    def checkTargetProperties(KeyValuePairs targetProperties) {

        if (targetProperties.pairs.exists(
            pair |
                // Check to see if fast is defined
                TargetProperty.forName(pair.name) == TargetProperty.FAST
        )) {
            if (info.model.reactors.exists(
                reactor |
                    // Check to see if the program has a federated reactor and if there is a physical connection
                    // defined.
                    reactor.isFederated && reactor.connections.exists(connection|connection.isPhysical)
            )) {
                error(
                    "The fast target property is incompatible with physical connections.",
                    Literals.KEY_VALUE_PAIRS__PAIRS
                )
            }

            if (info.model.reactors.exists(
                reactor |
                    // Check to see if the program has physical actions
                    reactor.isFederated && reactor.actions.exists(action|(action.origin == ActionOrigin.PHYSICAL))
            )) {
                error(
                    "The fast target property is incompatible with physical actions.",
                    Literals.KEY_VALUE_PAIRS__PAIRS
                )
            }

        }
        if (targetProperties.pairs.exists(
            pair |
                // Check to see if clock-sync is defined
                TargetProperty.forName(pair.name) == TargetProperty.CLOCK_SYNC
        )) {

            if (info.model.reactors.exists(
                reactor |
                    // Check to see if the program has a federated reactor and if there is a physical connection
                    // defined.
                    reactor.isFederated
            ) == false) {
                warning(
                    "The clock-sync target property is incompatible with non-federated programs.",
                    Literals.KEY_VALUE_PAIRS__PAIRS
                )
            }
        }
    }

    @Check(FAST)
    def checkValueAsTime(Value value) {
        val container = value.eContainer

        if (container instanceof Timer || container instanceof Action ||
            container instanceof Connection || container instanceof Deadline) {

            // If parameter is referenced, check that it is of the correct type.
            if (value.parameter !== null) {
                if (!value.parameter.isOfTimeType && target.requiresTypes === true) {
                    error("Parameter is not of time type",
                        Literals.VALUE__PARAMETER)
                }
            } else if (value.time === null) {
                if (value.literal !== null && !value.literal.isZero) {
                    if (value.literal.isInteger) {
                            error("Missing time units. Should be one of " +
                                TimeUnit.VALUES.filter [
                                    it != TimeUnit.NONE
                                ], Literals.VALUE__LITERAL)
                        } else {
                            error("Invalid time literal.",
                                Literals.VALUE__LITERAL)
                        }
                } else if (value.code !== null && !value.code.isZero) {
                    if (value.code.isInteger) {
                            error("Missing time units. Should be one of " +
                                TimeUnit.VALUES.filter [
                                    it != TimeUnit.NONE
                                ], Literals.VALUE__CODE)
                        } else {
                            error("Invalid time literal.",
                                Literals.VALUE__CODE)
                        }
                }
            }
        }
    }

    @Check(FAST)
    def checkTimer(Timer timer) {
        checkName(timer.name, Literals.VARIABLE__NAME)
    }

    @Check(FAST)
    def checkType(Type type) {
        // FIXME: disallow the use of generics in C
        if (this.target == Target.CPP) {
            if (type.stars.size > 0) {
                warning(
                    "Raw pointers should be avoided in conjunction with LF. Ports " +
                    "and actions implicitly use smart pointers. In this case, " +
                    "the pointer here is likely not needed. For parameters and state " +
                    "smart pointers should be used explicitly if pointer semantics " +
                    "are really needed.",
                    Literals.TYPE__STARS
                )
            }
        }
        else if (this.target == Target.Python) {
            if (type !== null) {
                error(
                    "Types are not allowed in the Python target",
                    Literals.TYPE__ID
                )
            }
        }
    }

    static val UNDERSCORE_MESSAGE = "Names of objects (inputs, outputs, actions, timers, parameters, state, reactor definitions, and reactor instantiation) may not start with \"__\": "
    static val ACTIONS_MESSAGE = "\"actions\" is a reserved word for the TypeScript target for objects (inputs, outputs, actions, timers, parameters, state, reactor definitions, and reactor instantiation): "
    static val RESERVED_MESSAGE = "Reserved words in the target language are not allowed for objects (inputs, outputs, actions, timers, parameters, state, reactor definitions, and reactor instantiation): "

}<|MERGE_RESOLUTION|>--- conflicted
+++ resolved
@@ -96,7 +96,7 @@
 class LFValidator extends AbstractLFValidator {
 
     var Target target
-    
+
     public var info = new ModelInfo()
 
     /**
@@ -371,14 +371,9 @@
                 }
             }
         }
-<<<<<<< HEAD
-
-=======
-        
-        // FIXME: look up all ReactorInstance objects that have a definition equal to the
+// FIXME: look up all ReactorInstance objects that have a definition equal to the
         // container of this connection. For each of those occurrences, the widths have to match.
-        
->>>>>>> 4aba27a5
+
         // For the C target, since C has such a weak type system, check that
         // the types on both sides of every connection match. For other languages,
         // we leave type compatibility that language's compiler or interpreter.
