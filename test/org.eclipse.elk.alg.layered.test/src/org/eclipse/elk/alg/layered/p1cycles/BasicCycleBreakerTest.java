--- conflicted
+++ resolved
@@ -75,11 +75,7 @@
     @ConfiguratorProvider
     public LayoutConfigurator modelOrderPreferEdgesConfigurator() {
         LayoutConfigurator config = configuratorFor(CycleBreakingStrategy.MODEL_ORDER);
-<<<<<<< HEAD
-        config.configure(ElkNode.class).setProperty(LayeredOptions.CONSIDER_MODEL_ORDER,
-=======
         config.configure(ElkNode.class).setProperty(LayeredOptions.CONSIDER_MODEL_ORDER_STRATEGY,
->>>>>>> 62534d53
                 OrderingStrategy.PREFER_EDGES);
         return config;
     }
@@ -87,11 +83,7 @@
     @ConfiguratorProvider
     public LayoutConfigurator modelOrderNodesAndEdgesConfigurator() {
         LayoutConfigurator config = configuratorFor(CycleBreakingStrategy.MODEL_ORDER);
-<<<<<<< HEAD
-        config.configure(ElkNode.class).setProperty(LayeredOptions.CONSIDER_MODEL_ORDER,
-=======
         config.configure(ElkNode.class).setProperty(LayeredOptions.CONSIDER_MODEL_ORDER_STRATEGY,
->>>>>>> 62534d53
                 OrderingStrategy.NODES_AND_EDGES);
         return config;
     }
